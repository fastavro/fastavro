--- conflicted
+++ resolved
@@ -1,11 +1,9 @@
-<<<<<<< HEAD
-2017-10-23 version 0.14.11
-* ujson packages usage in case if installed (@lemurchik in PR #104)
-=======
 2017-10-31 version 0.14.11
 * Added fixed decimal type (@glgnohk in PR #106)
 * Fix validation failure when writing nullable datetime.date (@theianrobertson in PR #109)
->>>>>>> f318e346
+
+2017-10-23 version 0.14.11
+* ujson packages usage in case if installed (@lemurchik in PR #104)
 
 2017-09-16 version 0.14.10
 * Fix logicalType date conversion (@kkirsanov in PR #100, @bitzstein issue #96)
