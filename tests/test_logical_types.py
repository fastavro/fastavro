import fastavro

import pytest

from decimal import Decimal
from io import BytesIO
from uuid import uuid4
import datetime

<<<<<<< HEAD
from nose.tools import raises
from uuid import uuid4
import fastavro
=======
>>>>>>> 1c287010

schema = {
    "fields": [
        {
            "name": "date",
            "type": {'type': 'int', 'logicalType': 'date'}
        },
        {
            "name": "timestamp-millis",
            "type": {'type': 'long', 'logicalType': 'timestamp-millis'}
        },
        {
            "name": "timestamp-micros",
            "type": {'type': 'long', 'logicalType': 'timestamp-micros'}
        },
        {
            "name": "uuid",
            "type": {'type': 'string', 'logicalType': 'uuid'}
        },
    ],
    "namespace": "namespace",
    "name": "name",
    "type": "record"
}


def serialize(schema, data):
    bytes_writer = BytesIO()
    fastavro.schemaless_writer(bytes_writer, schema, data)
    return bytes_writer.getvalue()


def deserialize(schema, binary):
    bytes_writer = BytesIO()
    bytes_writer.write(binary)
    bytes_writer.seek(0)

    res = fastavro.schemaless_reader(bytes_writer, schema)
    return res


def test_logical_types():
    data1 = {
        'date': datetime.date.today(),
        'timestamp-millis': datetime.datetime.now(),
        'timestamp-micros': datetime.datetime.now(),
        'uuid': uuid4()

    }
    binary = serialize(schema, data1)
    data2 = deserialize(schema, binary)
    assert (data1['date'] == data2['date'])
    assert (data1['timestamp-micros'] == data2['timestamp-micros'])
    assert (int(data1['timestamp-millis'].microsecond / 1000) * 1000
            == data2['timestamp-millis'].microsecond)


def test_not_logical_ints():
    data1 = {
        'date': 1,
        'timestamp-millis': 2,
        'timestamp-micros': 3,
        'uuid': uuid4()

    }
    binary = serialize(schema, data1)
    data2 = deserialize(schema, binary)
    assert (data2['date'] == datetime.date(1, 1, 1))


schema_null = {
    "fields": [
        {
            "name": "date",
            "type": ["null", {'type': 'int', 'logicalType': 'date'}]
        },
    ],
    "namespace": "namespace",
    "name": "name",
    "type": "record"
}


def test_null():
    data1 = {
        # 'date': None,
    }
    binary = serialize(schema_null, data1)
    data2 = deserialize(schema_null, binary)
    assert (data2['date'] is None)


schema_top = {
    "name": "n",
    "namespace": "namespace",
    "type": "bytes",
    "logicalType": "decimal",
    "precision": 15,
    "scale": 3,
}


def test_top():
    data1 = Decimal("123.456")
    binary = serialize(schema_top, data1)

    data2 = deserialize(schema_top, binary)
    assert (data1 == data2)


def test_negative():
    data1 = Decimal("-2.90")
    binary = serialize(schema_top, data1)
    data2 = deserialize(schema_top, binary)
    assert (data1 == data2)


def test_zero():
    data1 = Decimal("0.0")
    binary = serialize(schema_top, data1)
    data2 = deserialize(schema_top, binary)
    assert (data1 == data2)


def test_bytes_decimal():
    data1 = Decimal("123.456")
    binary = serialize(schema_top, data1)
    data2 = deserialize(schema_top, binary)
    assert (data1 == data2)


schema_leftmost = {
    "name": "n",
    "namespace": "namespace",
    "type": "bytes",
    "logicalType": "decimal",
    "precision": 18,
    "scale": 6,
}


def test_leftmost():
    binary = serialize(schema_leftmost, b'\xd5F\x80')
    data2 = deserialize(schema_leftmost, binary)
    assert (Decimal("-2.80") == data2)


def test_scale():
    data1 = Decimal("123.456678")  # does not fit scale
    with pytest.raises(AssertionError):
        serialize(schema_top, data1)<|MERGE_RESOLUTION|>--- conflicted
+++ resolved
@@ -7,12 +7,6 @@
 from uuid import uuid4
 import datetime
 
-<<<<<<< HEAD
-from nose.tools import raises
-from uuid import uuid4
-import fastavro
-=======
->>>>>>> 1c287010
 
 schema = {
     "fields": [
