--- conflicted
+++ resolved
@@ -15,11 +15,8 @@
 parse_schema = _schema.parse_schema
 fullname = _schema.fullname
 expand_schema = _schema.expand_schema
-<<<<<<< HEAD
+load_schema_ordered = _schema.load_schema_ordered
 to_canonical_form = _schema.to_canonical_form
-=======
-load_schema_ordered = _schema.load_schema_ordered
->>>>>>> 4c1ed05c
 
 __all__ = [
     "UnknownType",
@@ -28,9 +25,6 @@
     "parse_schema",
     "fullname",
     "expand_schema",
-<<<<<<< HEAD
+    "load_schema_ordered",
     "to_canonical_form",
-=======
-    "load_schema_ordered",
->>>>>>> 4c1ed05c
 ]