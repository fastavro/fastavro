<<<<<<< HEAD
# cython: auto_cpdef=True

from os import path

try:
    import ujson as json
except ImportError:
    import json

from ._schema_common import PRIMITIVES, SCHEMA_DEFS, UnknownType


def extract_record_type(schema):
    if isinstance(schema, dict):
        return schema['type']

    if isinstance(schema, list):
        return 'union'

    return schema


def extract_logical_type(schema):
    if not isinstance(schema, dict):
        return None
    d_schema = schema
    rt = d_schema['type']
    lt = d_schema.get('logicalType')
    if lt:
        # TODO: Building this string every time is going to be relatively slow.
        return '{}-{}'.format(rt, lt)
    return None


def schema_name(schema, parent_ns):
    name = schema.get('name')
    if not name:
        return parent_ns, None

    namespace = schema.get('namespace', parent_ns)
    if not namespace:
        return namespace, name

    return namespace, '%s.%s' % (namespace, name)


def extract_named_schemas_into_repo(schema, repo, transformer, parent_ns=None):
    if type(schema) == list:
        for index, enum_schema in enumerate(schema):
            namespaced_name = extract_named_schemas_into_repo(
                enum_schema,
                repo,
                transformer,
                parent_ns,
            )
            if namespaced_name:
                schema[index] = namespaced_name
        return

    if type(schema) != dict:
        # If a reference to another schema is an unqualified name, but not one
        # of the primitive types, then we should add the current enclosing
        # namespace to reference name.
        if schema not in PRIMITIVES and '.' not in schema and parent_ns:
            schema = parent_ns + '.' + schema

        if schema not in repo:
            raise UnknownType(schema)
        return schema

    namespace, name = schema_name(schema, parent_ns)

    if name:
        repo[name] = transformer(schema)

    schema_type = schema.get('type')
    if schema_type == 'array':
        namespaced_name = extract_named_schemas_into_repo(
            schema['items'],
            repo,
            transformer,
            namespace,
        )
        if namespaced_name:
            schema['items'] = namespaced_name
        return
    if schema_type == 'map':
        namespaced_name = extract_named_schemas_into_repo(
            schema['values'],
            repo,
            transformer,
            namespace,
        )
        if namespaced_name:
            schema['values'] = namespaced_name
        return
    # Normal record.
    for field in schema.get('fields', []):
        namespaced_name = extract_named_schemas_into_repo(
            field['type'],
            repo,
            transformer,
            namespace,
        )
        if namespaced_name:
            field['type'] = namespaced_name


def load_schema(schema_path):
    '''
    Returns a schema loaded from the file at `schema_path`.

    Will recursively load referenced schemas assuming they can be found in
    files in the same directory and named with the convention
    `<type_name>.avsc`.
    '''
    with open(schema_path) as fd:
        schema = json.load(fd)
    schema_dir, schema_file = path.split(schema_path)
    return _load_schema(schema, schema_dir)


def _reader():
    # FIXME: This is due to circular depedency, find a better way
    try:
        from . import _reader as reader
    except ImportError:
        from . import reader

    return reader


def _load_schema(schema, schema_dir):
    try:
        _reader().acquaint_schema(schema)
    except UnknownType as e:
        try:
            avsc = path.join(schema_dir, '%s.avsc' % e.name)
            load_schema(avsc)
        except IOError:
            raise e
        _load_schema(schema, schema_dir)
    return schema


def populate_schema_defs(schema, repo=None):
    repo = SCHEMA_DEFS if repo is None else repo
    extract_named_schemas_into_repo(
        schema,
        repo,
        lambda schema: schema,
    )


def acquaint_schema(schema,
                    repo=None,
                    reader_schema_defs=None):
    """Extract schema in repo (default READERS)"""
    repo = _reader().READERS if repo is None else repo
    reader_schema_defs = \
        SCHEMA_DEFS if reader_schema_defs is None else reader_schema_defs
    extract_named_schemas_into_repo(
        schema,
        repo,
        lambda schema: lambda fo, _, r_schema: _reader().read_data(
            fo, schema, reader_schema_defs.get(r_schema)),
    )
=======
try:
    from . import _schema
except ImportError:
    from . import _schema_py as _schema

from ._schema_common import UnknownType

load_schema = _schema.load_schema
extract_record_type = _schema.extract_record_type
acquaint_schema = _schema.acquaint_schema
populate_schema_defs = _schema.populate_schema_defs
extract_logical_type = _schema.extract_logical_type
extract_named_schemas_into_repo = _schema.extract_named_schemas_into_repo

__all__ = [
    'UnknownType', 'load_schema', 'extract_record_type', 'acquaint_schema',
    'extract_logical_type', 'extract_named_schemas_into_repo',
]
>>>>>>> 02530c78
<|MERGE_RESOLUTION|>--- conflicted
+++ resolved
@@ -1,4 +1,7 @@
-<<<<<<< HEAD
+try:
+    from . import _schema
+except ImportError:
+    from . import _schema_py as _schema
 # cython: auto_cpdef=True
 
 from os import path
@@ -128,50 +131,6 @@
     except ImportError:
         from . import reader
 
-    return reader
-
-
-def _load_schema(schema, schema_dir):
-    try:
-        _reader().acquaint_schema(schema)
-    except UnknownType as e:
-        try:
-            avsc = path.join(schema_dir, '%s.avsc' % e.name)
-            load_schema(avsc)
-        except IOError:
-            raise e
-        _load_schema(schema, schema_dir)
-    return schema
-
-
-def populate_schema_defs(schema, repo=None):
-    repo = SCHEMA_DEFS if repo is None else repo
-    extract_named_schemas_into_repo(
-        schema,
-        repo,
-        lambda schema: schema,
-    )
-
-
-def acquaint_schema(schema,
-                    repo=None,
-                    reader_schema_defs=None):
-    """Extract schema in repo (default READERS)"""
-    repo = _reader().READERS if repo is None else repo
-    reader_schema_defs = \
-        SCHEMA_DEFS if reader_schema_defs is None else reader_schema_defs
-    extract_named_schemas_into_repo(
-        schema,
-        repo,
-        lambda schema: lambda fo, _, r_schema: _reader().read_data(
-            fo, schema, reader_schema_defs.get(r_schema)),
-    )
-=======
-try:
-    from . import _schema
-except ImportError:
-    from . import _schema_py as _schema
-
 from ._schema_common import UnknownType
 
 load_schema = _schema.load_schema
@@ -184,5 +143,4 @@
 __all__ = [
     'UnknownType', 'load_schema', 'extract_record_type', 'acquaint_schema',
     'extract_logical_type', 'extract_named_schemas_into_repo',
-]
->>>>>>> 02530c78
+]