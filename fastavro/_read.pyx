# cython: language_level=3str
# cython: auto_cpdef=True

"""Python code for reading AVRO files"""

# This code is a modified version of the code at
# http://svn.apache.org/viewvc/avro/trunk/lang/py/src/avro/ which is under
# Apache 2.0 license (http://www.apache.org/licenses/LICENSE-2.0)

import bz2
import zlib
import datetime
from decimal import Context
from fastavro.six import MemoryIO
from uuid import UUID

import json

from ._six import (
    btou, utob, iteritems, is_str, long, be_signed_bytes_to_int
)
from ._schema import extract_record_type, extract_logical_type, parse_schema
from ._read_common import (
    SchemaResolutionError, MAGIC, SYNC_SIZE, HEADER_SCHEMA, missing_codec_lib
)
from ._timezone import epoch
from .const import (
    MCS_PER_HOUR, MCS_PER_MINUTE, MCS_PER_SECOND, MLS_PER_HOUR, MLS_PER_MINUTE,
    MLS_PER_SECOND, DAYS_SHIFT
)

CYTHON_MODULE = 1  # Tests check this to confirm whether using the Cython code.

MASK = 0xFF
AVRO_TYPES = {
    'boolean',
    'bytes',
    'double',
    'float',
    'int',
    'long',
    'null',
    'string',
    'fixed',
    'enum',
    'record',
    'error',
    'array',
    'map',
    'union',
    'request',
    'error_union'
}

decimal_context = Context()


ctypedef int int32
ctypedef unsigned int uint32
ctypedef unsigned long long ulong64
ctypedef long long long64


class ReadError(Exception):
    pass


cpdef match_types(writer_type, reader_type):
    if isinstance(writer_type, list) or isinstance(reader_type, list):
        return True
    if isinstance(writer_type, dict) or isinstance(reader_type, dict):
        return match_schemas(writer_type, reader_type)
    if writer_type == reader_type:
        return True
    # promotion cases
    elif writer_type == 'int' and reader_type in ['long', 'float', 'double']:
        return True
    elif writer_type == 'long' and reader_type in ['float', 'double']:
        return True
    elif writer_type == 'float' and reader_type == 'double':
        return True
    elif writer_type == 'string' and reader_type == 'bytes':
        return True
    elif writer_type == 'bytes' and reader_type == 'string':
        return True
    return False


cpdef match_schemas(w_schema, r_schema):
    error_msg = 'Schema mismatch: %s is not %s' % (w_schema, r_schema)
    if isinstance(w_schema, list):
        # If the writer is a union, checks will happen in read_union after the
        # correct schema is known
        return r_schema
    elif isinstance(r_schema, list):
        # If the reader is a union, ensure one of the new schemas is the same
        # as the writer
        for schema in r_schema:
            try:
                if match_types(w_schema, schema):
                    return schema
            except SchemaResolutionError:
                # Try to match the next schema in the union
                pass
        else:
            raise SchemaResolutionError(error_msg)
    else:
        # Check for dicts as primitive types are just strings
        if isinstance(w_schema, dict):
            w_type = w_schema['type']
        else:
            w_type = w_schema
        if isinstance(r_schema, dict):
            r_type = r_schema['type']
        else:
            r_type = r_schema

        if w_type == r_type == 'map':
            if match_types(w_schema['values'], r_schema['values']):
                return r_schema
        elif w_type == r_type == 'array':
            if match_types(w_schema['items'], r_schema['items']):
                return r_schema
        elif match_types(w_type, r_type):
            return r_schema
        raise SchemaResolutionError(error_msg)


<<<<<<< HEAD
cdef inline read_null(
    fo, writer_schema=None, named_schemas=None, reader_schema=None
):
=======
cdef inline read_null(fo):
>>>>>>> abea741e
    """null is written as zero bytes."""
    return None


<<<<<<< HEAD
cdef inline read_boolean(
    fo, writer_schema=None, named_schemas=None, reader_schema=None
):
=======
cdef inline read_boolean(fo):
>>>>>>> abea741e
    """A boolean is written as a single byte whose value is either 0 (false) or
    1 (true).
    """
    cdef unsigned char ch_temp
    cdef bytes bytes_temp = fo.read(1)
    if len(bytes_temp) == 1:
        # technically 0x01 == true and 0x00 == false, but many languages will
        # cast anything other than 0 to True and only 0 to False
        ch_temp = bytes_temp[0]
        return ch_temp != 0
    else:
        raise ReadError


cpdef parse_timestamp(data, resolution):
    return epoch + datetime.timedelta(seconds=data / resolution)


cpdef read_timestamp_millis(data, writer_schema=None, reader_schema=None):
    return parse_timestamp(data, float(MLS_PER_SECOND))


cpdef read_timestamp_micros(data, writer_schema=None, reader_schema=None):
    return parse_timestamp(data, float(MCS_PER_SECOND))


cpdef read_date(data, writer_schema=None, reader_schema=None):
    return datetime.date.fromordinal(data + DAYS_SHIFT)


cpdef read_uuid(data, writer_schema=None, reader_schema=None):
    return UUID(data)


cpdef read_time_millis(data, writer_schema=None, reader_schema=None):
    h = int(data / MLS_PER_HOUR)
    m = int(data / MLS_PER_MINUTE) % 60
    s = int(data / MLS_PER_SECOND) % 60
    mls = int(data % MLS_PER_SECOND) * 1000
    return datetime.time(h, m, s, mls)


cpdef read_time_micros(data, writer_schema=None, reader_schema=None):
    h = int(data / MCS_PER_HOUR)
    m = int(data / MCS_PER_MINUTE) % 60
    s = int(data / MCS_PER_SECOND) % 60
    mcs = data % MCS_PER_SECOND
    return datetime.time(h, m, s, mcs)


cpdef read_decimal(data, writer_schema=None, reader_schema=None):
    scale = writer_schema.get('scale', 0)
    precision = writer_schema['precision']

    unscaled_datum = be_signed_bytes_to_int(data)

    decimal_context.prec = precision
    return decimal_context.create_decimal(unscaled_datum).\
        scaleb(-scale, decimal_context)


<<<<<<< HEAD
cdef long64 read_long(fo,
                      writer_schema=None,
                      named_schemas=None,
                      reader_schema=None) except? -1:
=======
cdef long64 read_long(fo) except? -1:
>>>>>>> abea741e
    """int and long values are written using variable-length, zig-zag
    coding."""
    cdef ulong64 b
    cdef ulong64 n
    cdef int32 shift
    cdef bytes c = fo.read(1)

    # We do EOF checking only here, since most reader start here
    if not c:
        raise StopIteration

    b = <unsigned char>(c[0])
    n = b & 0x7F
    shift = 7

    while (b & 0x80) != 0:
        c = fo.read(1)
        b = <unsigned char>(c[0])
        n |= (b & 0x7F) << shift
        shift += 7

    return (n >> 1) ^ -(n & 1)


cdef union float_uint32:
    float f
    uint32 n


<<<<<<< HEAD
cdef read_float(
    fo, writer_schema=None, named_schemas=None, reader_schema=None
):
=======
cdef read_float(fo):
>>>>>>> abea741e
    """A float is written as 4 bytes.

    The float is converted into a 32-bit integer using a method equivalent to
    Java's floatToIntBits and then encoded in little-endian format.
    """
    cdef bytes data
    cdef unsigned char ch_data[4]
    cdef float_uint32 fi
    data = fo.read(4)
    if len(data) == 4:
        ch_data[:4] = data
        fi.n = (ch_data[0]
                | (ch_data[1] << 8)
                | (ch_data[2] << 16)
                | (ch_data[3] << 24))
        return fi.f
    else:
        raise ReadError


cdef union double_ulong64:
    double d
    ulong64 n


<<<<<<< HEAD
cdef read_double(
    fo, writer_schema=None, named_schemas=None, reader_schema=None
):
=======
cdef read_double(fo):
>>>>>>> abea741e
    """A double is written as 8 bytes.

    The double is converted into a 64-bit integer using a method equivalent to
    Java's doubleToLongBits and then encoded in little-endian format.
    """
    cdef bytes data
    cdef unsigned char ch_data[8]
    cdef double_ulong64 dl
    data = fo.read(8)
    if len(data) == 8:
        ch_data[:8] = data
        dl.n = (ch_data[0]
                | (<ulong64>(ch_data[1]) << 8)
                | (<ulong64>(ch_data[2]) << 16)
                | (<ulong64>(ch_data[3]) << 24)
                | (<ulong64>(ch_data[4]) << 32)
                | (<ulong64>(ch_data[5]) << 40)
                | (<ulong64>(ch_data[6]) << 48)
                | (<ulong64>(ch_data[7]) << 56))
        return dl.d
    else:
        raise ReadError


<<<<<<< HEAD
cdef read_bytes(
    fo, writer_schema=None, named_schemas=None, reader_schema=None
):
=======
cdef read_bytes(fo):
>>>>>>> abea741e
    """Bytes are encoded as a long followed by that many bytes of data."""
    cdef long64 size = read_long(fo)
    return fo.read(<long>size)


<<<<<<< HEAD
cdef unicode read_utf8(
    fo, writer_schema=None, named_schemas=None, reader_schema=None
):
=======
cdef unicode read_utf8(fo):
>>>>>>> abea741e
    """A string is encoded as a long followed by that many bytes of UTF-8
    encoded character data.
    """
    return btou(read_bytes(fo), 'utf-8')


<<<<<<< HEAD
cdef read_fixed(
    fo, writer_schema, named_schemas=None, reader_schema=None
):
=======
cdef read_fixed(fo, writer_schema):
>>>>>>> abea741e
    """Fixed instances are encoded using the number of bytes declared in the
    schema."""
    return fo.read(writer_schema['size'])


<<<<<<< HEAD
cdef read_enum(fo, writer_schema, named_schemas, reader_schema=None):
=======
cdef read_enum(fo, writer_schema, reader_schema):
>>>>>>> abea741e
    """An enum is encoded by a int, representing the zero-based position of the
    symbol in the schema.
    """
    index = read_long(fo)
    symbol = writer_schema['symbols'][index]
    if reader_schema and symbol not in reader_schema['symbols']:
        default = reader_schema.get("default")
        if default:
            return default
        else:
            symlist = reader_schema['symbols']
            msg = '%s not found in reader symbol list %s' % (symbol, symlist)
            raise SchemaResolutionError(msg)
    return symbol


cdef read_array(
    fo,
    writer_schema,
    named_schemas,
    reader_schema=None,
    return_record_name=False,
):
    """Arrays are encoded as a series of blocks.

    Each block consists of a long count value, followed by that many array
    items.  A block with count zero indicates the end of the array.  Each item
    is encoded per the array's item schema.

    If a block's count is negative, then the count is followed immediately by a
    long block size, indicating the number of bytes in the block.  The actual
    count in this case is the absolute value of the count written.
    """
    cdef list read_items
    cdef long64 block_count
    cdef long64 i

    read_items = []

    block_count = read_long(fo)

    while block_count != 0:
        if block_count < 0:
            block_count = -block_count
            # Read block size, unused
            read_long(fo)

        if reader_schema:
            for i in range(block_count):
                read_items.append(_read_data(
                    fo,
                    writer_schema['items'],
                    named_schemas,
                    reader_schema['items'],
                    return_record_name,
                ))
        else:
            for i in range(block_count):
                read_items.append(_read_data(
                    fo,
                    writer_schema['items'],
                    named_schemas,
                    None,
                    return_record_name,
                ))
        block_count = read_long(fo)

    return read_items


cdef read_map(
    fo,
    writer_schema,
    named_schemas,
    reader_schema=None,
    return_record_name=False,
):
    """Maps are encoded as a series of blocks.

    Each block consists of a long count value, followed by that many key/value
    pairs.  A block with count zero indicates the end of the map.  Each item is
    encoded per the map's value schema.

    If a block's count is negative, then the count is followed immediately by a
    long block size, indicating the number of bytes in the block.  The actual
    count in this case is the absolute value of the count written.
    """
    cdef dict read_items
    cdef long64 block_count
    cdef long64 i
    cdef unicode key

    read_items = {}
    block_count = read_long(fo)
    while block_count != 0:
        if block_count < 0:
            block_count = -block_count
            # Read block size, unused
            read_long(fo)

        if reader_schema:
            for i in range(block_count):
                key = read_utf8(fo)
                read_items[key] = _read_data(
                    fo,
                    writer_schema['values'],
                    named_schemas,
                    reader_schema['values'],
                    return_record_name,
                )
        else:
            for i in range(block_count):
                key = read_utf8(fo)
                read_items[key] = _read_data(
                    fo,
                    writer_schema['values'],
                    named_schemas,
                    None,
                    return_record_name,
                )
        block_count = read_long(fo)

    return read_items


cdef read_union(
    fo,
    writer_schema,
    named_schemas,
    reader_schema=None,
    return_record_name=False,
):
    """A union is encoded by first writing a long value indicating the
    zero-based position within the union of the schema of its value.

    The value is then encoded per the indicated schema within the union.
    """
    # schema resolution
    index = read_long(fo)
    idx_schema = writer_schema[index]

    if reader_schema:
        # Handle case where the reader schema is just a single type (not union)
        if not isinstance(reader_schema, list):
            if match_types(idx_schema, reader_schema):
                return _read_data(
                    fo,
                    idx_schema,
                    named_schemas,
                    reader_schema,
                    return_record_name,
                )
        else:
            for schema in reader_schema:
                if match_types(idx_schema, schema):
                    return _read_data(
                        fo,
                        idx_schema,
                        named_schemas,
                        schema,
                        return_record_name,
                    )
        msg = 'schema mismatch: %s not found in %s' % (writer_schema, reader_schema)
        raise SchemaResolutionError(msg)
    else:
        if return_record_name and extract_record_type(idx_schema) == 'record':
            return (
                idx_schema['name'],
                _read_data(
                    fo,
                    idx_schema,
                    named_schemas,
                    None,
                    return_record_name,
                )
            )
        elif return_record_name and extract_record_type(idx_schema) not in AVRO_TYPES:
            # idx_schema is a named type
            return (
                named_schemas[idx_schema]['name'],
                _read_data(
                    fo, idx_schema, named_schemas, None, return_record_name
                )
            )

        else:
            return _read_data(
                fo, idx_schema, named_schemas, None, return_record_name
            )


cdef read_record(
    fo,
    writer_schema,
    named_schemas,
    reader_schema=None,
    return_record_name=False,
):
    """A record is encoded by encoding the values of its fields in the order
    that they are declared. In other words, a record is encoded as just the
    concatenation of the encodings of its fields.  Field values are encoded per
    their schema.

    Schema Resolution:
     * the ordering of fields may be different: fields are matched by name.
     * schemas for fields with the same name in both records are resolved
         recursively.
     * if the writer's record contains a field with a name not present in the
         reader's record, the writer's value for that field is ignored.
     * if the reader's record schema has a field that contains a default value,
         and writer's schema does not have a field with the same name, then the
         reader should use the default value from its field.
     * if the reader's record schema has a field with no default value, and
         writer's schema does not have a field with the same name, then the
         field's value is unset.
    """
    record = {}
    if reader_schema is None:
        for field in writer_schema['fields']:
            record[field['name']] = _read_data(
                fo, field['type'], named_schemas, None, return_record_name
            )
    else:
        readers_field_dict = {}
        aliases_field_dict = {}
        for f in reader_schema['fields']:
            readers_field_dict[f['name']] = f
            for alias in f.get('aliases', []):
                aliases_field_dict[alias] = f

        for field in writer_schema['fields']:
            readers_field = readers_field_dict.get(
                field['name'],
                aliases_field_dict.get(field['name']),
            )
            if readers_field:
                record[readers_field['name']] = _read_data(
                    fo,
                    field['type'],
                    named_schemas,
                    readers_field['type'],
                    return_record_name,
                )
            else:
                # should implement skip
                _read_data(
                    fo,
                    field['type'],
                    named_schemas,
                    field['type'],
                    return_record_name,
                )

        # fill in default values
        if len(readers_field_dict) > len(record):
            writer_fields = [f['name'] for f in writer_schema['fields']]
            for f_name, field in iteritems(readers_field_dict):
                if f_name not in writer_fields and f_name not in record:
                    if 'default' in field:
                        record[field['name']] = field['default']
                    else:
                        msg = 'No default value for %s' % field['name']
                        raise SchemaResolutionError(msg)

    return record


LOGICAL_READERS = {
    'long-timestamp-millis': read_timestamp_millis,
    'long-timestamp-micros': read_timestamp_micros,
    'int-date': read_date,
    'bytes-decimal': read_decimal,
    'fixed-decimal': read_decimal,
    'string-uuid': read_uuid,
    'int-time-millis': read_time_millis,
    'long-time-micros': read_time_micros,
}


cpdef maybe_promote(data, writer_type, reader_type):
    if writer_type == "int":
        if reader_type == "long":
            return long(data)
        if reader_type == "float" or reader_type == "double":
            return float(data)
    if writer_type == "long":
        if reader_type == "float" or reader_type == "double":
            return float(data)
    if writer_type == "string" and reader_type == "bytes":
        return utob(data)
    if writer_type == "bytes" and reader_type == "string":
        return btou(data, 'utf-8')
    return data


cpdef _read_data(
    fo,
    writer_schema,
    named_schemas,
    reader_schema=None,
    return_record_name=False,
):
    """Read data from file object according to schema."""

    record_type = extract_record_type(writer_schema)

    if reader_schema and record_type in AVRO_TYPES:
        # If the schemas are the same, set the reader schema to None so that no
        # schema resolution is done for this call or future recursive calls
        if writer_schema == reader_schema:
            reader_schema = None
        else:
            reader_schema = match_schemas(writer_schema, reader_schema)

    try:
        if record_type == 'null':
<<<<<<< HEAD
            data = read_null(fo, writer_schema, named_schemas, reader_schema)
        elif record_type == 'string':
            data = read_utf8(fo, writer_schema, named_schemas, reader_schema)
        elif record_type == 'int' or record_type == 'long':
            data = read_long(fo, writer_schema, named_schemas, reader_schema)
        elif record_type == 'float':
            data = read_float(fo, writer_schema, named_schemas, reader_schema)
        elif record_type == 'double':
            data = read_double(fo, writer_schema, named_schemas, reader_schema)
        elif record_type == 'boolean':
            data = read_boolean(fo, writer_schema, named_schemas, reader_schema)
        elif record_type == 'bytes':
            data = read_bytes(fo, writer_schema, named_schemas, reader_schema)
        elif record_type == 'fixed':
            data = read_fixed(fo, writer_schema, named_schemas, reader_schema)
=======
            data = read_null(fo)
        elif record_type == 'string':
            data = read_utf8(fo)
        elif record_type == 'int' or record_type == 'long':
            data = read_long(fo)
        elif record_type == 'float':
            data = read_float(fo)
        elif record_type == 'double':
            data = read_double(fo)
        elif record_type == 'boolean':
            data = read_boolean(fo)
        elif record_type == 'bytes':
            data = read_bytes(fo)
        elif record_type == 'fixed':
            data = read_fixed(fo, writer_schema)
>>>>>>> abea741e
        elif record_type == 'enum':
            data = read_enum(fo, writer_schema, named_schemas, reader_schema)
        elif record_type == 'array':
            data = read_array(
                fo,
                writer_schema,
                named_schemas,
                reader_schema,
                return_record_name,
            )
        elif record_type == 'map':
            data = read_map(
                fo, writer_schema, named_schemas, reader_schema, return_record_name
            )
        elif record_type == 'union' or record_type == 'error_union':
            data = read_union(
                fo, writer_schema, named_schemas, reader_schema, return_record_name
            )
        elif record_type == 'record' or record_type == 'error':
            data = read_record(
                fo, writer_schema, named_schemas, reader_schema, return_record_name
            )
        else:
            return _read_data(
                fo,
                named_schemas[record_type],
                named_schemas,
                named_schemas.get(reader_schema),
                return_record_name,
            )
    except ReadError:
        raise EOFError('cannot read %s from %s' % (record_type, fo))

    if 'logicalType' in writer_schema:
        logical_type = extract_logical_type(writer_schema)
        fn = LOGICAL_READERS.get(logical_type)
        if fn:
            return fn(data, writer_schema, reader_schema)

    if reader_schema is not None:
        return maybe_promote(
            data,
            record_type,
            extract_record_type(reader_schema)
        )
    else:
        return data


cpdef skip_sync(fo, sync_marker):
    """Skip an expected sync marker, complaining if it doesn't match"""
    if fo.read(SYNC_SIZE) != sync_marker:
        raise ValueError('expected sync marker not found')


cpdef null_read_block(fo):
    """Read block in "null" codec."""
    return MemoryIO(read_bytes(fo))


cpdef deflate_read_block(fo):
    """Read block in "deflate" codec."""
    data = read_bytes(fo)
    # -15 is the log of the window size; negative indicates "raw" (no
    # zlib headers) decompression.  See zlib.h.
    return MemoryIO(zlib.decompress(data, -15))


cpdef bzip2_read_block(fo):
    """Read block in "bzip2" codec."""
    data = read_bytes(fo)
    return MemoryIO(bz2.decompress(data))


BLOCK_READERS = {
    'null': null_read_block,
    'deflate': deflate_read_block,
    'bzip2': bzip2_read_block,
}


cpdef snappy_read_block(fo):
    length = read_long(fo)
    data = fo.read(length - 4)
    fo.read(4)  # CRC
    return MemoryIO(snappy.decompress(data))


try:
    import snappy
except ImportError:
    BLOCK_READERS['snappy'] = missing_codec_lib("snappy", "python-snappy")
else:
    BLOCK_READERS['snappy'] = snappy_read_block


cpdef zstandard_read_block(fo):
    length = read_long(fo)
    data = fo.read(length)
    return MemoryIO(zstd.ZstdDecompressor().decompress(data))


try:
    import zstandard as zstd
except ImportError:
    BLOCK_READERS["zstandard"] = missing_codec_lib("zstandard", "zstandard")
else:
    BLOCK_READERS["zstandard"] = zstandard_read_block


cpdef lz4_read_block(fo):
    length = read_long(fo)
    data = fo.read(length)
    return MemoryIO(lz4.block.decompress(data))


try:
    import lz4.block
except ImportError:
    BLOCK_READERS["lz4"] = missing_codec_lib("lz4", "lz4")
else:
    BLOCK_READERS["lz4"] = lz4_read_block


cpdef xz_read_block(fo):
    length = read_long(fo)
    data = fo.read(length)
    return MemoryIO(lzma.decompress(data))


try:
    import lzma
except ImportError:
    try:
        from backports import lzma
    except ImportError:
        BLOCK_READERS["xz"] = missing_codec_lib("xz", "backports.lzma")
    else:
        BLOCK_READERS["xz"] = xz_read_block
else:
    BLOCK_READERS["xz"] = xz_read_block


def _iter_avro_records(
    fo,
    header,
    codec,
    writer_schema,
    named_schemas,
    reader_schema,
    return_record_name=False,
):
    cdef int32 i

    sync_marker = header['sync']

    read_block = BLOCK_READERS.get(codec)
    if not read_block:
        raise ValueError('Unrecognized codec: %r' % codec)

    block_count = 0
    while True:
        block_count = read_long(fo)
        block_fo = read_block(fo)

        for i in range(block_count):
            yield _read_data(
                block_fo,
                writer_schema,
                named_schemas,
                reader_schema,
                return_record_name,
            )

        skip_sync(fo, sync_marker)


def _iter_avro_blocks(
    fo,
    header,
    codec,
    writer_schema,
    named_schemas,
    reader_schema,
    return_record_name=False,
):
    sync_marker = header['sync']

    read_block = BLOCK_READERS.get(codec)
    if not read_block:
        raise ValueError('Unrecognized codec: %r' % codec)

    while True:
        offset = fo.tell()
        try:
            num_block_records = read_long(fo)
        except StopIteration:
            return

        block_bytes = read_block(fo)

        skip_sync(fo, sync_marker)

        size = fo.tell() - offset

        yield Block(
            block_bytes, num_block_records, codec, reader_schema,
            writer_schema, named_schemas, offset, size, return_record_name
        )


class Block:
    def __init__(
            self,
            bytes_,
            num_records,
            codec,
            reader_schema,
            writer_schema,
            named_schemas,
            offset,
            size,
            return_record_name=False):
        self.bytes_ = bytes_
        self.num_records = num_records
        self.codec = codec
        self.reader_schema = reader_schema
        self.writer_schema = writer_schema
        self._named_schemas = named_schemas
        self.offset = offset
        self.size = size
        self.return_record_name = return_record_name

    def __iter__(self):
        for i in range(self.num_records):
            yield _read_data(
                self.bytes_,
                self.writer_schema,
                self._named_schemas,
                self.reader_schema,
                self.return_record_name,
            )

    def __str__(self):
        return ("Avro block: %d bytes, %d records, codec: %s, position %d+%d"
                % (len(self.bytes_), self.num_records, self.codec, self.offset,
                   self.size))


class file_reader:
    def __init__(self, fo, reader_schema=None, return_record_name=False):
        self.fo = fo
        self.return_record_name = return_record_name
        try:
            self._header = _read_data(self.fo, HEADER_SCHEMA, {}, None,
                                      return_record_name)
        except StopIteration:
            raise ValueError('cannot read header - is it an avro file?')

        # `meta` values are bytes. So, the actual decoding has to be external.
        self.metadata = {
            k: btou(v) for k, v in iteritems(self._header['meta'])
        }

        self._schema = json.loads(self.metadata['avro.schema'])
        self.codec = self.metadata.get('avro.codec', 'null')

        self._named_schemas = {}
        if reader_schema:
            self.reader_schema = parse_schema(
                reader_schema,
                _write_hint=False,
                _named_schemas=self._named_schemas,
            )
        else:
            self.reader_schema = None

        self.writer_schema = parse_schema(
            self._schema,
            _write_hint=False,
            _force=True,
            _named_schemas=self._named_schemas,
        )

        self._elems = None

    @property
    def schema(self):
        import warnings
        warnings.warn(
            "The 'schema' attribute is deprecated. Please use 'writer_schema'",
            DeprecationWarning,
        )
        return self._schema

    def __iter__(self):
        if not self._elems:
            raise NotImplementedError
        return self._elems

    def next(self):
        return next(self._elems)

    __next__ = next


class reader(file_reader):
    def __init__(self, fo, reader_schema=None, return_record_name=False):
        file_reader.__init__(self, fo, reader_schema, return_record_name)

        self._elems = _iter_avro_records(self.fo,
                                         self._header,
                                         self.codec,
                                         self.writer_schema,
                                         self._named_schemas,
                                         self.reader_schema,
                                         self.return_record_name)


class block_reader(file_reader):
    def __init__(self, fo, reader_schema=None, return_record_name=False):
        file_reader.__init__(self, fo, reader_schema, return_record_name)

        self._elems = _iter_avro_blocks(self.fo,
                                        self._header,
                                        self.codec,
                                        self.writer_schema,
                                        self._named_schemas,
                                        self.reader_schema,
                                        self.return_record_name)


cpdef schemaless_reader(fo, writer_schema, reader_schema=None,
                        return_record_name=False):
    if writer_schema == reader_schema:
        # No need for the reader schema if they are the same
        reader_schema = None

    named_schemas = {}
    writer_schema = parse_schema(writer_schema, _named_schemas=named_schemas)

    if reader_schema:
        reader_schema = parse_schema(reader_schema)

    return _read_data(
        fo,
        writer_schema,
        named_schemas,
        reader_schema,
        return_record_name,
    )


cpdef is_avro(path_or_buffer):
    if is_str(path_or_buffer):
        fp = open(path_or_buffer, 'rb')
        close = True
    else:
        fp = path_or_buffer
        close = False

    try:
        header = fp.read(len(MAGIC))
        return header == MAGIC
    finally:
        if close:
            fp.close()<|MERGE_RESOLUTION|>--- conflicted
+++ resolved
@@ -126,24 +126,12 @@
         raise SchemaResolutionError(error_msg)
 
 
-<<<<<<< HEAD
-cdef inline read_null(
-    fo, writer_schema=None, named_schemas=None, reader_schema=None
-):
-=======
 cdef inline read_null(fo):
->>>>>>> abea741e
     """null is written as zero bytes."""
     return None
 
 
-<<<<<<< HEAD
-cdef inline read_boolean(
-    fo, writer_schema=None, named_schemas=None, reader_schema=None
-):
-=======
 cdef inline read_boolean(fo):
->>>>>>> abea741e
     """A boolean is written as a single byte whose value is either 0 (false) or
     1 (true).
     """
@@ -205,14 +193,7 @@
         scaleb(-scale, decimal_context)
 
 
-<<<<<<< HEAD
-cdef long64 read_long(fo,
-                      writer_schema=None,
-                      named_schemas=None,
-                      reader_schema=None) except? -1:
-=======
 cdef long64 read_long(fo) except? -1:
->>>>>>> abea741e
     """int and long values are written using variable-length, zig-zag
     coding."""
     cdef ulong64 b
@@ -242,13 +223,7 @@
     uint32 n
 
 
-<<<<<<< HEAD
-cdef read_float(
-    fo, writer_schema=None, named_schemas=None, reader_schema=None
-):
-=======
 cdef read_float(fo):
->>>>>>> abea741e
     """A float is written as 4 bytes.
 
     The float is converted into a 32-bit integer using a method equivalent to
@@ -274,13 +249,7 @@
     ulong64 n
 
 
-<<<<<<< HEAD
-cdef read_double(
-    fo, writer_schema=None, named_schemas=None, reader_schema=None
-):
-=======
 cdef read_double(fo):
->>>>>>> abea741e
     """A double is written as 8 bytes.
 
     The double is converted into a 64-bit integer using a method equivalent to
@@ -305,48 +274,26 @@
         raise ReadError
 
 
-<<<<<<< HEAD
-cdef read_bytes(
-    fo, writer_schema=None, named_schemas=None, reader_schema=None
-):
-=======
 cdef read_bytes(fo):
->>>>>>> abea741e
     """Bytes are encoded as a long followed by that many bytes of data."""
     cdef long64 size = read_long(fo)
     return fo.read(<long>size)
 
 
-<<<<<<< HEAD
-cdef unicode read_utf8(
-    fo, writer_schema=None, named_schemas=None, reader_schema=None
-):
-=======
 cdef unicode read_utf8(fo):
->>>>>>> abea741e
     """A string is encoded as a long followed by that many bytes of UTF-8
     encoded character data.
     """
     return btou(read_bytes(fo), 'utf-8')
 
 
-<<<<<<< HEAD
-cdef read_fixed(
-    fo, writer_schema, named_schemas=None, reader_schema=None
-):
-=======
 cdef read_fixed(fo, writer_schema):
->>>>>>> abea741e
     """Fixed instances are encoded using the number of bytes declared in the
     schema."""
     return fo.read(writer_schema['size'])
 
 
-<<<<<<< HEAD
-cdef read_enum(fo, writer_schema, named_schemas, reader_schema=None):
-=======
 cdef read_enum(fo, writer_schema, reader_schema):
->>>>>>> abea741e
     """An enum is encoded by a int, representing the zero-based position of the
     symbol in the schema.
     """
@@ -663,23 +610,6 @@
 
     try:
         if record_type == 'null':
-<<<<<<< HEAD
-            data = read_null(fo, writer_schema, named_schemas, reader_schema)
-        elif record_type == 'string':
-            data = read_utf8(fo, writer_schema, named_schemas, reader_schema)
-        elif record_type == 'int' or record_type == 'long':
-            data = read_long(fo, writer_schema, named_schemas, reader_schema)
-        elif record_type == 'float':
-            data = read_float(fo, writer_schema, named_schemas, reader_schema)
-        elif record_type == 'double':
-            data = read_double(fo, writer_schema, named_schemas, reader_schema)
-        elif record_type == 'boolean':
-            data = read_boolean(fo, writer_schema, named_schemas, reader_schema)
-        elif record_type == 'bytes':
-            data = read_bytes(fo, writer_schema, named_schemas, reader_schema)
-        elif record_type == 'fixed':
-            data = read_fixed(fo, writer_schema, named_schemas, reader_schema)
-=======
             data = read_null(fo)
         elif record_type == 'string':
             data = read_utf8(fo)
@@ -695,9 +625,8 @@
             data = read_bytes(fo)
         elif record_type == 'fixed':
             data = read_fixed(fo, writer_schema)
->>>>>>> abea741e
         elif record_type == 'enum':
-            data = read_enum(fo, writer_schema, named_schemas, reader_schema)
+            data = read_enum(fo, writer_schema, reader_schema)
         elif record_type == 'array':
             data = read_array(
                 fo,
