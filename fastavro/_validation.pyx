# cython: language_level=3str

import numbers
try:
    from collections.abc import Mapping, Sequence
except ImportError:
    # python2
    from collections import Mapping, Sequence

from . import const
from ._six import long, is_str, iterkeys, itervalues
from ._schema import (
    extract_record_type, extract_logical_type, schema_name, parse_schema
)
from ._logical_writers import LOGICAL_WRITERS
from ._schema_common import UnknownType
from ._validate_common import ValidationError, ValidationErrorData

ctypedef int int32
ctypedef unsigned int uint32
ctypedef unsigned long long ulong64
ctypedef long long long64

cdef int32 INT_MIN_VALUE = const.INT_MIN_VALUE
cdef int32 INT_MAX_VALUE = const.INT_MAX_VALUE
cdef long64 LONG_MIN_VALUE = const.LONG_MIN_VALUE
cdef long64 LONG_MAX_VALUE = const.LONG_MAX_VALUE


cdef inline bint validate_null(datum):
    return datum is None


cdef inline bint validate_boolean(datum):
    return isinstance(datum, bool)


cdef inline bint validate_string(datum):
    return is_str(datum)


cdef inline bint validate_bytes(datum):
    return isinstance(datum, bytes)


cdef inline bint validate_int(datum):
    return (
        (isinstance(datum, (int, long, numbers.Integral))
         and INT_MIN_VALUE <= datum <= INT_MAX_VALUE
         and not isinstance(datum, bool))
    )


cdef inline bint validate_long(datum):
    return (
        (isinstance(datum, (int, long, numbers.Integral))
         and LONG_MIN_VALUE <= datum <= LONG_MAX_VALUE
         and not isinstance(datum, bool))
    )


cdef inline bint validate_float(datum):
    return (
        isinstance(datum, (int, long, float, numbers.Real))
        and not isinstance(datum, bool)
    )


cdef inline bint validate_fixed(datum, dict schema):
    return (
        ((isinstance(datum, bytes) or isinstance(datum, bytearray))
         and len(datum) == schema['size'])
    )


cdef inline bint validate_enum(datum, dict schema):
    return datum in schema['symbols']


cdef inline bint validate_array(
    datum,
    dict schema,
<<<<<<< HEAD
    dict named_schemas,
    str parent_ns='',
    bint raise_errors=True,
=======
    str parent_ns='',
    bint raise_errors=True
>>>>>>> 2e4c25cd
) except -1:
    if not isinstance(datum, Sequence) or is_str(datum):
        return False

    for d in datum:
        if not _validate(datum=d, schema=schema['items'],
                         named_schemas=named_schemas,
                         field=parent_ns,
                         raise_errors=raise_errors):
            return False
    return True


cdef inline bint validate_map(
    object datum,
    dict schema,
<<<<<<< HEAD
    dict named_schemas,
=======
>>>>>>> 2e4c25cd
    str parent_ns='',
    bint raise_errors=True,
) except -1:
    # initial checks for map type
    if not isinstance(datum, Mapping):
        return False
    for k in iterkeys(datum):
        if not is_str(k):
            return False

    for v in itervalues(datum):
        if not _validate(datum=v, schema=schema['values'],
                         named_schemas=named_schemas,
                         field=parent_ns,
                         raise_errors=raise_errors):
            return False
    return True


cdef inline bint validate_record(
    object datum,
    dict schema,
<<<<<<< HEAD
    dict named_schemas,
=======
>>>>>>> 2e4c25cd
    str parent_ns='',
    bint raise_errors=True,
) except -1:
    if not isinstance(datum, Mapping):
        return False
    _, namespace = schema_name(schema, parent_ns)
    for f in schema['fields']:
        if not _validate(datum=datum.get(f['name'], f.get('default')),
                         schema=f['type'],
                         named_schemas=named_schemas,
                         field='{}.{}'.format(namespace, f['name']),
                         raise_errors=raise_errors):
            return False
    return True


cdef inline bint validate_union(
    object datum,
    list schema,
<<<<<<< HEAD
    dict named_schemas,
=======
>>>>>>> 2e4c25cd
    str parent_ns=None,
    bint raise_errors=True,
) except -1:
    if isinstance(datum, tuple):
        (name, datum) = datum
        for candidate in schema:
            if extract_record_type(candidate) == 'record':
                schema_name = candidate["name"]
            else:
                schema_name = candidate
            if schema_name == name:
                return _validate(datum, schema=candidate,
                                 named_schemas=named_schemas,
                                 field=parent_ns,
                                 raise_errors=raise_errors)
        else:
            return False

    cdef list errors = []
    for s in schema:
        try:
            ret = _validate(datum, schema=s,
                            named_schemas=named_schemas,
                            field=parent_ns,
                            raise_errors=raise_errors)
            if ret:
                # We exit on the first passing type in Unions
                return True
        except ValidationError as e:
            errors.extend(e.errors)
    if raise_errors:
        raise ValidationError(*errors)
    return False


cpdef _validate(
    object datum,
    object schema,
<<<<<<< HEAD
    dict named_schemas,
=======
>>>>>>> 2e4c25cd
    str field='',
    bint raise_errors=True,
):
    record_type = extract_record_type(schema)
    result = None

    logical_type = extract_logical_type(schema)
    if logical_type:
        prepare = LOGICAL_WRITERS.get(logical_type)
        if prepare:
            datum = prepare(datum, schema)

    # explicit, so that cython is faster, but only for Base Validators
    if record_type == 'null':
        result = validate_null(datum)
    elif record_type == 'boolean':
        result = validate_boolean(datum)
    elif record_type == 'string':
        result = validate_string(datum)
    elif record_type == 'int':
        result = validate_int(datum)
    elif record_type == 'long':
        result = validate_long(datum)
    elif record_type in ('float', 'double'):
        result = validate_float(datum)
    elif record_type == 'bytes':
        result = validate_bytes(datum)
    elif record_type == 'fixed':
        result = validate_fixed(datum, schema=schema)
    elif record_type == 'enum':
        result = validate_enum(datum, schema=schema)
    elif record_type == 'array':
        result = validate_array(
            datum,
            schema=schema,
<<<<<<< HEAD
            named_schemas=named_schemas,
=======
>>>>>>> 2e4c25cd
            parent_ns=field,
            raise_errors=raise_errors,
        )
    elif record_type == 'map':
        result = validate_map(
            datum,
            schema=schema,
<<<<<<< HEAD
            named_schemas=named_schemas,
=======
>>>>>>> 2e4c25cd
            parent_ns=field,
            raise_errors=raise_errors,
        )
    elif record_type in ('union', 'error_union'):
        result = validate_union(
            datum,
            schema=schema,
<<<<<<< HEAD
            named_schemas=named_schemas,
=======
>>>>>>> 2e4c25cd
            parent_ns=field,
            raise_errors=raise_errors,
        )
    elif record_type in ('record', 'error', 'request'):
        result = validate_record(
            datum,
            schema=schema,
<<<<<<< HEAD
            named_schemas=named_schemas,
            parent_ns=field,
            raise_errors=raise_errors,
        )
    elif record_type in named_schemas:
=======
            parent_ns=field,
            raise_errors=raise_errors,
        )
    elif record_type in SCHEMA_DEFS:
>>>>>>> 2e4c25cd
        result = _validate(datum,
                           schema=named_schemas[record_type],
                           named_schemas=named_schemas,
                           field=field,
                           raise_errors=raise_errors)
    else:
        raise UnknownType(record_type)

    if raise_errors and result is False:
        raise ValidationError(ValidationErrorData(datum, schema, field))

    return bool(result)


cpdef validate(object datum, object schema, str field='',
               bint raise_errors=True):
    named_schemas = {}
    parsed_schema = parse_schema(
        schema, _force=True, _named_schemas=named_schemas
    )
    return _validate(datum, parsed_schema, named_schemas, field, raise_errors)


cpdef validate_many(records, schema, bint raise_errors=True):
    cdef bint result
    cdef list errors = []
    cdef list results = []
    named_schemas = {}
    parsed_schema = parse_schema(
        schema, _force=True, _named_schemas=named_schemas
    )
    for record in records:
        try:
            result = _validate(
                record, parsed_schema, named_schemas, raise_errors=raise_errors
            )
            results.append(result)
        except ValidationError as e:
            errors.extend(e.errors)
    if raise_errors and errors:
        raise ValidationError(*errors)
    return all(results)<|MERGE_RESOLUTION|>--- conflicted
+++ resolved
@@ -80,14 +80,9 @@
 cdef inline bint validate_array(
     datum,
     dict schema,
-<<<<<<< HEAD
     dict named_schemas,
     str parent_ns='',
     bint raise_errors=True,
-=======
-    str parent_ns='',
-    bint raise_errors=True
->>>>>>> 2e4c25cd
 ) except -1:
     if not isinstance(datum, Sequence) or is_str(datum):
         return False
@@ -104,10 +99,7 @@
 cdef inline bint validate_map(
     object datum,
     dict schema,
-<<<<<<< HEAD
-    dict named_schemas,
-=======
->>>>>>> 2e4c25cd
+    dict named_schemas,
     str parent_ns='',
     bint raise_errors=True,
 ) except -1:
@@ -130,10 +122,7 @@
 cdef inline bint validate_record(
     object datum,
     dict schema,
-<<<<<<< HEAD
-    dict named_schemas,
-=======
->>>>>>> 2e4c25cd
+    dict named_schemas,
     str parent_ns='',
     bint raise_errors=True,
 ) except -1:
@@ -153,10 +142,7 @@
 cdef inline bint validate_union(
     object datum,
     list schema,
-<<<<<<< HEAD
-    dict named_schemas,
-=======
->>>>>>> 2e4c25cd
+    dict named_schemas,
     str parent_ns=None,
     bint raise_errors=True,
 ) except -1:
@@ -195,10 +181,7 @@
 cpdef _validate(
     object datum,
     object schema,
-<<<<<<< HEAD
-    dict named_schemas,
-=======
->>>>>>> 2e4c25cd
+    dict named_schemas,
     str field='',
     bint raise_errors=True,
 ):
@@ -234,10 +217,7 @@
         result = validate_array(
             datum,
             schema=schema,
-<<<<<<< HEAD
-            named_schemas=named_schemas,
-=======
->>>>>>> 2e4c25cd
+            named_schemas=named_schemas,
             parent_ns=field,
             raise_errors=raise_errors,
         )
@@ -245,10 +225,7 @@
         result = validate_map(
             datum,
             schema=schema,
-<<<<<<< HEAD
-            named_schemas=named_schemas,
-=======
->>>>>>> 2e4c25cd
+            named_schemas=named_schemas,
             parent_ns=field,
             raise_errors=raise_errors,
         )
@@ -256,10 +233,7 @@
         result = validate_union(
             datum,
             schema=schema,
-<<<<<<< HEAD
-            named_schemas=named_schemas,
-=======
->>>>>>> 2e4c25cd
+            named_schemas=named_schemas,
             parent_ns=field,
             raise_errors=raise_errors,
         )
@@ -267,18 +241,11 @@
         result = validate_record(
             datum,
             schema=schema,
-<<<<<<< HEAD
             named_schemas=named_schemas,
             parent_ns=field,
             raise_errors=raise_errors,
         )
     elif record_type in named_schemas:
-=======
-            parent_ns=field,
-            raise_errors=raise_errors,
-        )
-    elif record_type in SCHEMA_DEFS:
->>>>>>> 2e4c25cd
         result = _validate(datum,
                            schema=named_schemas[record_type],
                            named_schemas=named_schemas,
