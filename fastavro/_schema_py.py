# cython: auto_cpdef=True
from io import StringIO
import math
from os import path
from copy import deepcopy
import json

from ._schema_common import (
    PRIMITIVES,
    UnknownType,
    SchemaParseException,
    RESERVED_PROPERTIES,
    OPTIONAL_FIELD_PROPERTIES,
    RESERVED_FIELD_PROPERTIES,
)


def extract_record_type(schema):
    if isinstance(schema, dict):
        return schema["type"]

    if isinstance(schema, list):
        return "union"

    return schema


def extract_logical_type(schema):
    if not isinstance(schema, dict):
        return None
    d_schema = schema
    rt = d_schema["type"]
    lt = d_schema.get("logicalType")
    if lt:
        # TODO: Building this string every time is going to be relatively slow.
        return f"{rt}-{lt}"
    return None


def fullname(schema):
    """Returns the fullname of a schema

    Parameters
    ----------
    schema: dict
        Input schema


    Example::

        from fastavro.schema import fullname

        schema = {
            'doc': 'A weather reading.',
            'name': 'Weather',
            'namespace': 'test',
            'type': 'record',
            'fields': [
                {'name': 'station', 'type': 'string'},
                {'name': 'time', 'type': 'long'},
                {'name': 'temp', 'type': 'int'},
            ],
        }

        fname = fullname(schema)
        assert fname == "test.Weather"
    """
    return schema_name(schema, "")[1]


def schema_name(schema, parent_ns):
    try:
        name = schema["name"]
    except KeyError:
        raise SchemaParseException(
            f'"name" is a required field missing from the schema: {schema}'
        )

    namespace = schema.get("namespace", parent_ns)
    if not namespace:
        return namespace, name
    elif "." in name:
        return "", name
    else:
        return namespace, f"{namespace}.{name}"


def expand_schema(schema):
    """Returns a schema where all named types are expanded to their real schema

    NOTE: The output of this function produces a schema that can include
    multiple definitions of the same named type (as per design) which are not
    valid per the avro specification. Therefore, the output of this should not
    be passed to the normal `writer`/`reader` functions as it will likely
    result in an error.

    Parameters
    ----------
    schema: dict
        Input schema


    Example::

        from fastavro.schema import expand_schema

        original_schema = {
            "name": "MasterSchema",
            "namespace": "com.namespace.master",
            "type": "record",
            "fields": [{
                "name": "field_1",
                "type": {
                    "name": "Dependency",
                    "namespace": "com.namespace.dependencies",
                    "type": "record",
                    "fields": [
                        {"name": "sub_field_1", "type": "string"}
                    ]
                }
            }, {
                "name": "field_2",
                "type": "com.namespace.dependencies.Dependency"
            }]
        }

        expanded_schema = expand_schema(original_schema)

        assert expanded_schema == {
            "name": "com.namespace.master.MasterSchema",
            "type": "record",
            "fields": [{
                "name": "field_1",
                "type": {
                    "name": "com.namespace.dependencies.Dependency",
                    "type": "record",
                    "fields": [
                        {"name": "sub_field_1", "type": "string"}
                    ]
                }
            }, {
                "name": "field_2",
                "type": {
                    "name": "com.namespace.dependencies.Dependency",
                    "type": "record",
                    "fields": [
                        {"name": "sub_field_1", "type": "string"}
                    ]
                }
            }]
        }
    """
    return parse_schema(schema, expand=True, _write_hint=False)


def parse_schema(
    schema,
    expand=False,
    _write_hint=True,
    _force=False,
    _named_schemas=None,
):
    """Returns a parsed avro schema

    It is not necessary to call parse_schema but doing so and saving the parsed
    schema for use later will make future operations faster as the schema will
    not need to be reparsed.

    Parameters
    ----------
    schema: dict
        Input schema
    expand: bool
        NOTE: This option should be considered a keyword only argument and may
        get enforced as such when Python 2 support is dropped.

        If true, named schemas will be fully expanded to their true schemas
        rather than being represented as just the name. This format should be
        considered an output only and not passed in to other reader/writer
        functions as it does not conform to the avro specification and will
        likely cause an exception
    _write_hint: bool
        Internal API argument specifying whether or not the __fastavro_parsed
        marker should be added to the schema
    _force: bool
        Internal API argument. If True, the schema will always be parsed even
        if it has been parsed and has the __fastavro_parsed marker
    _named_schemas: dict
        Internal API argument. Dictionary of named schemas to their schema
        definition


    Example::

        from fastavro import parse_schema
        from fastavro import writer

        parsed_schema = parse_schema(original_schema)
        with open('weather.avro', 'wb') as out:
            writer(out, parsed_schema, records)
    """
    if _named_schemas is None:
        _named_schemas = {}

    if _force or expand:
        return _parse_schema(schema, "", expand, _write_hint, set(), _named_schemas)
    elif isinstance(schema, dict) and "__fastavro_parsed" in schema:
        for key, value in schema["__named_schemas"].items():
            _named_schemas[key] = value
        return schema
    elif isinstance(schema, list):
        # If we are given a list we should make sure that the immediate sub
        # schemas have the hint in them
        return [
            parse_schema(s, expand, _write_hint, _force, _named_schemas) for s in schema
        ]
    else:
        return _parse_schema(schema, "", expand, _write_hint, set(), _named_schemas)


def _parse_schema(schema, namespace, expand, _write_hint, names, named_schemas):
    # union schemas
    if isinstance(schema, list):
        return [
            _parse_schema(s, namespace, expand, False, names, named_schemas)
            for s in schema
        ]

    # string schemas; this could be either a named schema or a primitive type
    elif not isinstance(schema, dict):
        if schema in PRIMITIVES:
            return schema

        if "." not in schema and namespace:
            schema = namespace + "." + schema

        if schema not in named_schemas:
            raise UnknownType(schema)
        elif expand:
            # If `name` is in the schema, it has been fully resolved and so we
            # can include the full schema. If `name` is not in the schema yet,
            # then we are still recursing that schema and must use the named
            # schema or else we will have infinite recursion when printing the
            # final schema
            if "name" in named_schemas[schema]:
                return named_schemas[schema]
            else:
                return schema
        else:
            return schema

    else:
        # Remaining valid schemas must be dict types
        schema_type = schema["type"]

        parsed_schema = {
            key: value
            for key, value in schema.items()
            if key not in RESERVED_PROPERTIES
        }
        parsed_schema["type"] = schema_type

        if "doc" in schema:
            parsed_schema["doc"] = schema["doc"]

        # Correctness checks for logical types
        logical_type = parsed_schema.get("logicalType")
        if logical_type == "decimal":
            scale = parsed_schema.get("scale")
            if scale and (not isinstance(scale, int) or scale < 0):
                raise SchemaParseException(
                    f"decimal scale must be a postive integer, not {scale}"
                )

            precision = parsed_schema.get("precision")
            if precision:
                if not isinstance(precision, int) or precision <= 0:
                    raise SchemaParseException(
                        "decimal precision must be a postive integer, "
                        + f"not {precision}"
                    )
                if schema_type == "fixed":
                    # https://avro.apache.org/docs/current/spec.html#Decimal
                    size = schema["size"]
                    max_precision = int(math.floor(math.log10(2) * (8 * size - 1)))
                    if precision > max_precision:
                        raise SchemaParseException(
                            f"decimal precision of {precision} doesn't fit "
                            + f"into array of length {size}"
                        )

            if scale and precision and precision < scale:
                raise SchemaParseException(
                    "decimal scale must be less than or equal to "
                    + f"the precision of {precision}"
                )

        if schema_type == "array":
            parsed_schema["items"] = _parse_schema(
                schema["items"],
                namespace,
                expand,
                False,
                names,
                named_schemas,
            )

        elif schema_type == "map":
            parsed_schema["values"] = _parse_schema(
                schema["values"],
                namespace,
                expand,
                False,
                names,
                named_schemas,
            )

        elif schema_type == "enum":
            _, fullname = schema_name(schema, namespace)
            if fullname in names:
                raise SchemaParseException(f"redefined named type: {fullname}")
            names.add(fullname)

            named_schemas[fullname] = parsed_schema

            parsed_schema["name"] = fullname
            parsed_schema["symbols"] = schema["symbols"]

        elif schema_type == "fixed":
            _, fullname = schema_name(schema, namespace)
            if fullname in names:
                raise SchemaParseException(f"redefined named type: {fullname}")
            names.add(fullname)

            named_schemas[fullname] = parsed_schema

            parsed_schema["name"] = fullname
            parsed_schema["size"] = schema["size"]

        elif schema_type == "record" or schema_type == "error":
            # records
            namespace, fullname = schema_name(schema, namespace)
            if fullname in names:
                raise SchemaParseException(f"redefined named type: {fullname}")
            names.add(fullname)

            named_schemas[fullname] = parsed_schema

            fields = []
            for field in schema.get("fields", []):
                fields.append(
                    parse_field(field, namespace, expand, names, named_schemas)
                )

            parsed_schema["name"] = fullname
            parsed_schema["fields"] = fields

            # Hint that we have parsed the record
            if _write_hint:
                # Make a copy of parsed_schema so that we don't have a cyclical
                # reference. Using deepcopy is pretty slow, and we don't need a
                # true deepcopy so this works good enough
                named_schemas[fullname] = {k: v for k, v in parsed_schema.items()}

                parsed_schema["__fastavro_parsed"] = True
                parsed_schema["__named_schemas"] = named_schemas

        elif schema_type in PRIMITIVES:
            parsed_schema["type"] = schema_type

        else:
            raise UnknownType(schema)

        return parsed_schema


def parse_field(field, namespace, expand, names, named_schemas):
    parsed_field = {
        key: value
        for key, value in field.items()
        if key not in RESERVED_FIELD_PROPERTIES
    }

    for prop in OPTIONAL_FIELD_PROPERTIES:
        if prop in field:
            parsed_field[prop] = field[prop]

    # Aliases must be a list
    aliases = parsed_field.get("aliases", [])
    if not isinstance(aliases, list):
        raise SchemaParseException(f"aliases must be a list, not {aliases}")

    parsed_field["name"] = field["name"]
    parsed_field["type"] = _parse_schema(
        field["type"], namespace, expand, False, names, named_schemas
    )

    return parsed_field


def load_schema(
    schema_path, *, _named_schemas=None, _write_hint=True, _injected_schemas=None
):
    """Returns a schema loaded from the file at `schema_path`.

    Will recursively load referenced schemas assuming they can be found in
    files in the same directory and named with the convention
    `<full_name>.avsc`.

    Parameters
    ----------
    schema: str
        Path to schema file to load
    _named_schemas: dict
        Internal API argument. Dictionary of named schemas to their schema
        definition
    _write_hint: bool
        Internal API argument specifying whether or not the __fastavro_parsed
        marker should be added to the schema
    _injected_schemas: set
        Internal API argument. Set of names that have been injected


    Consider the following example...


    Parent.avsc::

        {
            "type": "record",
            "name": "Parent",
            "namespace": "namespace",
            "fields": [
                {
                    "name": "child",
                    "type": "Child"
                }
            ]
        }


    namespace.Child.avsc::

        {
            "type": "record",
            "namespace": "namespace",
            "name": "Child",
            "fields": []
        }


    Code::

        from fastavro.schema import load_schema

        parsed_schema = load_schema("Parent.avsc")
    """
    if _named_schemas is None:
        _named_schemas = {}

    if _injected_schemas is None:
        _injected_schemas = set()

    with open(schema_path) as fd:
        schema = json.load(fd)
    schema_dir, schema_file = path.split(schema_path)
    return _load_schema(
        schema, schema_dir, _named_schemas, _write_hint, _injected_schemas
    )


def _load_schema(schema, schema_dir, named_schemas, write_hint, injected_schemas):
    try:
        schema_copy = deepcopy(named_schemas)
        return parse_schema(
            schema, _named_schemas=named_schemas, _write_hint=write_hint
        )
    except UnknownType as e:
        try:
            avsc = path.join(schema_dir, f"{e.name}.avsc")
            sub_schema = load_schema(
                avsc,
                _named_schemas=schema_copy,
                _write_hint=False,
                _injected_schemas=injected_schemas,
            )
        except IOError:
            raise e

        if sub_schema["name"] not in injected_schemas:
            _inject_schema(schema, sub_schema)
            injected_schemas.add(sub_schema["name"])
        return _load_schema(
            schema, schema_dir, schema_copy, write_hint, injected_schemas
        )


def _inject_schema(outer_schema, inner_schema, namespace="", is_injected=False):
    # Once injected, we can stop checking to see if we need to inject since it
    # should only be done once at most
    if is_injected is True:
        return outer_schema, is_injected

    # union schemas
    if isinstance(outer_schema, list):
        union = []
        for each_schema in outer_schema:
            if is_injected:
                union.append(each_schema)
            else:
                return_schema, injected = _inject_schema(
                    each_schema, inner_schema, namespace, is_injected
                )
                union.append(return_schema)
                if injected is True:
                    is_injected = injected
        return union, is_injected

    # string schemas; this could be either a named schema or a primitive type
    elif not isinstance(outer_schema, dict):
        if outer_schema in PRIMITIVES:
            return outer_schema, is_injected

        if "." not in outer_schema and namespace:
            outer_schema = namespace + "." + outer_schema

        if outer_schema == inner_schema["name"]:
            return inner_schema, True
        else:
            # Hit a named schema that has already been loaded previously. Return
            # the outer_schema so we keep looking
            return outer_schema, is_injected
    else:
        # Remaining valid schemas must be dict types
        schema_type = outer_schema["type"]

        if schema_type == "array":
            return_schema, injected = _inject_schema(
                outer_schema["items"], inner_schema, namespace, is_injected
            )
            outer_schema["items"] = return_schema
            return outer_schema, injected

        elif schema_type == "map":
            return_schema, injected = _inject_schema(
                outer_schema["values"], inner_schema, namespace, is_injected
            )
            outer_schema["values"] = return_schema
            return outer_schema, injected

        elif schema_type == "enum":
            return outer_schema, is_injected

        elif schema_type == "fixed":
            return outer_schema, is_injected

        elif schema_type == "record" or schema_type == "error":
            # records
            namespace, _ = schema_name(outer_schema, namespace)
            fields = []
            for field in outer_schema.get("fields", []):
                if is_injected:
                    fields.append(field)
                else:
                    return_schema, injected = _inject_schema(
                        field["type"], inner_schema, namespace, is_injected
                    )
                    field["type"] = return_schema
                    fields.append(field)

                    if injected is True:
                        is_injected = injected
            if fields:
                outer_schema["fields"] = fields

            return outer_schema, is_injected

        elif schema_type in PRIMITIVES:
            return outer_schema, is_injected

<<<<<<< HEAD

def to_canonical_form(schema):
    fo = StringIO()
    _to_canonical_form(parse_schema(schema), fo)
    return fo.getvalue()


def _to_canonical_form(schema, fo):
    # union schemas
    if isinstance(schema, list):
        fo.write("[")
        for idx, s in enumerate(schema):
            if idx != 0:
                fo.write(",")
            _to_canonical_form(s, fo)
        fo.write("]")

    # string schemas; this could be either a named schema or a primitive type
    elif not isinstance(schema, dict):
        fo.write(f'"{schema}"')

    else:
        # Remaining valid schemas must be dict types
        schema_type = schema["type"]

        if schema_type == "array":
            fo.write(f'{{"type":"{schema_type}","items":')
            _to_canonical_form(schema["items"], fo)
            fo.write("}")

        elif schema_type == "map":
            fo.write(f'{{"type":"{schema_type}","values":')
            _to_canonical_form(schema["values"], fo)
            fo.write("}")

        elif schema_type == "enum":
            name = schema["name"]
            fo.write(f'{{"name":"{name}","type":"{schema_type}","symbols":[')

            for idx, symbol in enumerate(schema["symbols"]):
                if idx != 0:
                    fo.write(",")
                fo.write(f'"{symbol}"')
            fo.write("]}")

        elif schema_type == "fixed":
            name = schema["name"]
            size = schema["size"]
            fo.write(f'{{"name":"{name}","type":"{schema_type}","size":{size}}}')

        elif schema_type == "record" or schema_type == "error":
            name = schema["name"]
            fo.write(f'{{"name":"{name}","type":"record","fields":[')

            for idx, field in enumerate(schema["fields"]):
                if idx != 0:
                    fo.write(",")
                name = field["name"]
                fo.write(f'{{"name":"{name}","type":')
                _to_canonical_form(field["type"], fo)
                fo.write("}")
            fo.write("]}")

        elif schema_type in PRIMITIVES:
            fo.write(f'"{schema_type}"')
=======
        else:
            raise Exception(
                "Internal error; "
                + "You should raise an issue in the fastavro github repository"
            )


def load_schema_ordered(ordered_schemas, *, _write_hint=True):
    """Returns a schema loaded from a list of schemas.

    The list of schemas should be ordered such that any dependencies are listed
    before any other schemas that use those dependencies. For example, if schema
    `A` depends on schema `B` and schema B depends on schema `C`, then the list
    of schemas should be [C, B, A].

    Parameters
    ----------
    ordered_schemas: list
        List of paths to schemas
    _write_hint: bool
        Internal API argument specifying whether or not the __fastavro_parsed
        marker should be added to the schema


    Consider the following example...


    Parent.avsc::

        {
            "type": "record",
            "name": "Parent",
            "namespace": "namespace",
            "fields": [
                {
                    "name": "child",
                    "type": "Child"
                }
            ]
        }


    namespace.Child.avsc::

        {
            "type": "record",
            "namespace": "namespace",
            "name": "Child",
            "fields": []
        }


    Code::

        from fastavro.schema import load_schema_ordered

        parsed_schema = load_schema_ordered(
            ["path/to/namespace.Child.avsc", "path/to/Parent.avsc"]
        )
    """
    loaded_schemas = []
    _named_schemas = {}
    for idx, schema_path in enumerate(ordered_schemas):
        # _write_hint is always False except maybe the outer most schema
        _last = _write_hint if idx + 1 == len(ordered_schemas) else False
        schema = load_schema(
            schema_path, _named_schemas=_named_schemas, _write_hint=_last
        )
        loaded_schemas.append(schema)

    top_first_order = loaded_schemas[::-1]
    outer_schema = top_first_order.pop(0)

    while top_first_order:
        sub_schema = top_first_order.pop(0)
        _inject_schema(outer_schema, sub_schema)

    return outer_schema
>>>>>>> 4c1ed05c
<|MERGE_RESOLUTION|>--- conflicted
+++ resolved
@@ -578,73 +578,6 @@
         elif schema_type in PRIMITIVES:
             return outer_schema, is_injected
 
-<<<<<<< HEAD
-
-def to_canonical_form(schema):
-    fo = StringIO()
-    _to_canonical_form(parse_schema(schema), fo)
-    return fo.getvalue()
-
-
-def _to_canonical_form(schema, fo):
-    # union schemas
-    if isinstance(schema, list):
-        fo.write("[")
-        for idx, s in enumerate(schema):
-            if idx != 0:
-                fo.write(",")
-            _to_canonical_form(s, fo)
-        fo.write("]")
-
-    # string schemas; this could be either a named schema or a primitive type
-    elif not isinstance(schema, dict):
-        fo.write(f'"{schema}"')
-
-    else:
-        # Remaining valid schemas must be dict types
-        schema_type = schema["type"]
-
-        if schema_type == "array":
-            fo.write(f'{{"type":"{schema_type}","items":')
-            _to_canonical_form(schema["items"], fo)
-            fo.write("}")
-
-        elif schema_type == "map":
-            fo.write(f'{{"type":"{schema_type}","values":')
-            _to_canonical_form(schema["values"], fo)
-            fo.write("}")
-
-        elif schema_type == "enum":
-            name = schema["name"]
-            fo.write(f'{{"name":"{name}","type":"{schema_type}","symbols":[')
-
-            for idx, symbol in enumerate(schema["symbols"]):
-                if idx != 0:
-                    fo.write(",")
-                fo.write(f'"{symbol}"')
-            fo.write("]}")
-
-        elif schema_type == "fixed":
-            name = schema["name"]
-            size = schema["size"]
-            fo.write(f'{{"name":"{name}","type":"{schema_type}","size":{size}}}')
-
-        elif schema_type == "record" or schema_type == "error":
-            name = schema["name"]
-            fo.write(f'{{"name":"{name}","type":"record","fields":[')
-
-            for idx, field in enumerate(schema["fields"]):
-                if idx != 0:
-                    fo.write(",")
-                name = field["name"]
-                fo.write(f'{{"name":"{name}","type":')
-                _to_canonical_form(field["type"], fo)
-                fo.write("}")
-            fo.write("]}")
-
-        elif schema_type in PRIMITIVES:
-            fo.write(f'"{schema_type}"')
-=======
         else:
             raise Exception(
                 "Internal error; "
@@ -723,4 +656,69 @@
         _inject_schema(outer_schema, sub_schema)
 
     return outer_schema
->>>>>>> 4c1ed05c
+
+
+def to_canonical_form(schema):
+    fo = StringIO()
+    _to_canonical_form(parse_schema(schema), fo)
+    return fo.getvalue()
+
+
+def _to_canonical_form(schema, fo):
+    # union schemas
+    if isinstance(schema, list):
+        fo.write("[")
+        for idx, s in enumerate(schema):
+            if idx != 0:
+                fo.write(",")
+            _to_canonical_form(s, fo)
+        fo.write("]")
+
+    # string schemas; this could be either a named schema or a primitive type
+    elif not isinstance(schema, dict):
+        fo.write(f'"{schema}"')
+
+    else:
+        # Remaining valid schemas must be dict types
+        schema_type = schema["type"]
+
+        if schema_type == "array":
+            fo.write(f'{{"type":"{schema_type}","items":')
+            _to_canonical_form(schema["items"], fo)
+            fo.write("}")
+
+        elif schema_type == "map":
+            fo.write(f'{{"type":"{schema_type}","values":')
+            _to_canonical_form(schema["values"], fo)
+            fo.write("}")
+
+        elif schema_type == "enum":
+            name = schema["name"]
+            fo.write(f'{{"name":"{name}","type":"{schema_type}","symbols":[')
+
+            for idx, symbol in enumerate(schema["symbols"]):
+                if idx != 0:
+                    fo.write(",")
+                fo.write(f'"{symbol}"')
+            fo.write("]}")
+
+        elif schema_type == "fixed":
+            name = schema["name"]
+            size = schema["size"]
+            fo.write(f'{{"name":"{name}","type":"{schema_type}","size":{size}}}')
+
+        elif schema_type == "record" or schema_type == "error":
+            name = schema["name"]
+            fo.write(f'{{"name":"{name}","type":"record","fields":[')
+
+            for idx, field in enumerate(schema["fields"]):
+                if idx != 0:
+                    fo.write(",")
+                name = field["name"]
+                fo.write(f'{{"name":"{name}","type":')
+                _to_canonical_form(field["type"], fo)
+                fo.write("}")
+            fo.write("]}")
+
+        elif schema_type in PRIMITIVES:
+            fo.write(f'"{schema_type}"')