from __future__ import annotations

import hashlib
from io import StringIO
import math
from os import path
from copy import deepcopy
import re
from typing import Tuple, Set, Optional, List, Any, cast, Union

from .types import (
    AnySchema,
    ArraySchema,
    ComplexSchema,
    FieldSchema,
    MapSchema,
    NamedComplexSchema,
    NamedSchemas,
    PrimitiveDictSchema,
    Schema,
    UnionSchema,
    RecordSchema,
    EnumSchema,
    FixedSchema,
)
from .repository import (
    FlatDictRepository,
    SchemaRepositoryError,
    AbstractSchemaRepository,
)
from .const import AVRO_TYPES
from ._schema_common import (
    PRIMITIVES,
    UnknownType,
    SchemaParseException,
    RESERVED_PROPERTIES,
    OPTIONAL_FIELD_PROPERTIES,
    RESERVED_FIELD_PROPERTIES,
    JAVA_FINGERPRINT_MAPPING,
    FINGERPRINT_ALGORITHMS,
    RABIN_64,
    rabin_fingerprint,
)

SYMBOL_REGEX = re.compile(r"[A-Za-z_][A-Za-z0-9_]*")
NO_DEFAULT = object()


def _get_name_and_record_counts_from_union(schema: UnionSchema) -> Tuple[int, int]:
    record_type_count = 0
    named_type_count = 0
    for s in schema:
        extracted_type = extract_record_type(s)
        if extracted_type == "record":
            record_type_count += 1
            named_type_count += 1
        elif extracted_type == "enum" or extracted_type == "fixed":
            named_type_count += 1
        elif extracted_type not in AVRO_TYPES:
            named_type_count += 1
            # There should probably be extra checks to see if this simple name
            # is actually a record, but the current behavior doesn't do the
            # check and just assumes it is or could be a record
            record_type_count += 1

    return named_type_count, record_type_count


def is_single_record_union(schema: UnionSchema) -> bool:
    return _get_name_and_record_counts_from_union(schema)[1] == 1


def is_single_name_union(schema: UnionSchema) -> bool:
    return _get_name_and_record_counts_from_union(schema)[0] == 1


def extract_record_type(schema: Schema) -> str:
    if isinstance(schema, dict):
        return schema["type"]

    if isinstance(schema, list):
        return "union"

    return schema


def extract_logical_type(schema: Schema) -> Optional[str]:
    if not isinstance(schema, dict):
        return None
    d_schema = schema
    rt = d_schema["type"]
    lt = d_schema.get("logicalType")
    if lt:
        # TODO: Building this string every time is going to be relatively slow.
        return f"{rt}-{lt}"
    return None


def fullname(schema: NamedComplexSchema) -> str:
    """Returns the fullname of a schema

    Parameters
    ----------
    schema
        Input schema


    Example::

        from fastavro.schema import fullname

        schema = {
            'doc': 'A weather reading.',
            'name': 'Weather',
            'namespace': 'test',
            'type': 'record',
            'fields': [
                {'name': 'station', 'type': 'string'},
                {'name': 'time', 'type': 'long'},
                {'name': 'temp', 'type': 'int'},
            ],
        }

        fname = fullname(schema)
        assert fname == "test.Weather"
    """
    return schema_name(schema, "")[1]


def schema_name(schema: NamedComplexSchema, parent_ns: str) -> Tuple[str, str]:
    try:
        name = schema["name"]
    except KeyError:
        raise SchemaParseException(
            f'"name" is a required field missing from the schema: {schema}'
        )

    namespace = schema.get("namespace", parent_ns)
    if "." in name:
        return name.rsplit(".", 1)[0], name
    elif namespace:
        return namespace, f"{namespace}.{name}"
    else:
        return "", name


def expand_schema(schema: Schema) -> Schema:
    """Returns a schema where all named types are expanded to their real schema

    NOTE: The output of this function produces a schema that can include
    multiple definitions of the same named type (as per design) which are not
    valid per the avro specification. Therefore, the output of this should not
    be passed to the normal `writer`/`reader` functions as it will likely
    result in an error.

    Parameters
    ----------
    schema: dict
        Input schema


    Example::

        from fastavro.schema import expand_schema

        original_schema = {
            "name": "MasterSchema",
            "namespace": "com.namespace.master",
            "type": "record",
            "fields": [{
                "name": "field_1",
                "type": {
                    "name": "Dependency",
                    "namespace": "com.namespace.dependencies",
                    "type": "record",
                    "fields": [
                        {"name": "sub_field_1", "type": "string"}
                    ]
                }
            }, {
                "name": "field_2",
                "type": "com.namespace.dependencies.Dependency"
            }]
        }

        expanded_schema = expand_schema(original_schema)

        assert expanded_schema == {
            "name": "com.namespace.master.MasterSchema",
            "type": "record",
            "fields": [{
                "name": "field_1",
                "type": {
                    "name": "com.namespace.dependencies.Dependency",
                    "type": "record",
                    "fields": [
                        {"name": "sub_field_1", "type": "string"}
                    ]
                }
            }, {
                "name": "field_2",
                "type": {
                    "name": "com.namespace.dependencies.Dependency",
                    "type": "record",
                    "fields": [
                        {"name": "sub_field_1", "type": "string"}
                    ]
                }
            }]
        }
    """
    return parse_schema(schema, expand=True, _write_hint=False)


def parse_schema(
    schema: Schema,
    named_schemas: Optional[NamedSchemas] = None,
    *,
    expand: bool = False,
    _write_hint: bool = True,
    _force: bool = False,
    _ignore_default_error: bool = False,
) -> Schema:
    """Returns a parsed avro schema

    It is not necessary to call parse_schema but doing so and saving the parsed
    schema for use later will make future operations faster as the schema will
    not need to be reparsed.

    Parameters
    ----------
    schema
        Input schema
    named_schemas
        Dictionary of named schemas to their schema definition
    expand
        If true, named schemas will be fully expanded to their true schemas
        rather than being represented as just the name. This format should be
        considered an output only and not passed in to other reader/writer
        functions as it does not conform to the avro specification and will
        likely cause an exception
    _write_hint
        Internal API argument specifying whether or not the __fastavro_parsed
        marker should be added to the schema
    _force
        Internal API argument. If True, the schema will always be parsed even
        if it has been parsed and has the __fastavro_parsed marker
    _ignore_default_error
        Internal API argument. If True, when a union has the wrong default
        value, an error will not be raised.


    Example::

        from fastavro import parse_schema
        from fastavro import writer

        parsed_schema = parse_schema(original_schema)
        with open('weather.avro', 'wb') as out:
            writer(out, parsed_schema, records)


    Sometimes you might have two schemas where one schema references another.
    For the sake of example, let's assume you have a `Parent` schema that
    references a `Child` schema`. If you were to try to parse the parent schema
    on its own, you would get an exception because the child schema isn't
    defined. To accommodate this, we can use the `named_schemas` argument to pass
    a shared dictionary when parsing both of the schemas. The dictionary will
    get populated with the necessary schema references to make parsing possible.
    For example::

        from fastavro import parse_schema

        named_schemas = {}
        parsed_child = parse_schema(child_schema, named_schemas)
        parsed_parent = parse_schema(parent_schema, named_schemas)
    """
    if named_schemas is None:
        named_schemas = {}

    if isinstance(schema, dict) and "__fastavro_parsed" in schema:
        record_schema = cast(RecordSchema, schema)
        if "__named_schemas" in record_schema:
            for key, value in record_schema["__named_schemas"].items():
                named_schemas[key] = value
        else:
            # Some old schemas might only have __fastavro_parsed and not
            # __named_schemas since that came later. For these schemas, we need
            # to re-parse the schema to handle named types
            return _parse_schema(
                record_schema,
                "",
                expand,
                _write_hint,
                set(),
                named_schemas,
                NO_DEFAULT,
                _ignore_default_error,
            )

    if _force or expand:
        return _parse_schema(
            schema,
            "",
            expand,
            _write_hint,
            set(),
            named_schemas,
            NO_DEFAULT,
            _ignore_default_error,
        )
    elif isinstance(schema, dict) and "__fastavro_parsed" in schema:
        return schema
    elif isinstance(schema, list):
        # If we are given a list we should make sure that the immediate sub
        # schemas have the hint in them
        return [
            cast(
                AnySchema,
                parse_schema(
                    s,
                    named_schemas,
                    expand=expand,
                    _write_hint=_write_hint,
                    _force=_force,
                    _ignore_default_error=_ignore_default_error,
                ),
            )
            for s in schema
        ]
    else:
        return _parse_schema(
            schema,
            "",
            expand,
            _write_hint,
            set(),
            named_schemas,
            NO_DEFAULT,
            _ignore_default_error,
        )


def _raise_default_value_error(
    default: Any, schema_type: Any, ignore_default_error: bool
):
    if ignore_default_error:
        return
    elif isinstance(schema_type, list):
        text = f"a schema in union with type: {schema_type}"
    else:
        text = f"schema type: {schema_type}"

    raise SchemaParseException(f"Default value <{default}> must match {text}")


def _maybe_float(value: Any) -> Any:
    try:
        return float(value)
    except (TypeError, ValueError):
        return value


def _default_matches_schema(default: Any, schema: Schema) -> bool:
    # TODO: Consider using the validate functions here
    if (
        (schema == "null" and default is not None)
        or (schema == "boolean" and not isinstance(default, bool))
        or (schema == "string" and not isinstance(default, str))
        or (schema == "bytes" and not isinstance(default, str))
        or (schema == "double" and not isinstance(_maybe_float(default), float))
        or (schema == "float" and not isinstance(_maybe_float(default), float))
        or (schema == "int" and not isinstance(default, int))
        or (schema == "long" and not isinstance(default, int))
    ):
        return False
    return True


def _parse_schema(
    schema: Schema,
    namespace: str,
    expand: bool,
    _write_hint: bool,
    names: Set[str],
    named_schemas: NamedSchemas,
    default: Any,
    ignore_default_error: bool,
) -> Schema:
    # union schemas
    if isinstance(schema, list):
<<<<<<< HEAD
        parsed_schemas: UnionSchema = []
        for index, s in enumerate(schema):
            if index == 0:
                parsed_schema_ = _parse_schema(
                    s,
                    namespace,
                    expand,
                    False,
                    names,
                    named_schemas,
                    default,
                    ignore_default_error,
                    in_union=True,
                )
            else:
                parsed_schema_ = _parse_schema(
                    s,
                    namespace,
                    expand,
                    False,
                    names,
                    named_schemas,
                    NO_DEFAULT,
                    ignore_default_error,
                )
            parsed_schema = cast(AnySchema, parsed_schema_)
            parsed_schemas.append(parsed_schema)
=======
        parsed_schemas = [
            _parse_schema(
                s,
                namespace,
                expand,
                False,
                names,
                named_schemas,
                NO_DEFAULT,
                ignore_default_error,
            )
            for s in schema
        ]
        if default is not NO_DEFAULT:
            for s in parsed_schemas:
                if _default_matches_schema(default, s):
                    break
            else:
                _raise_default_value_error(default, schema, ignore_default_error)
>>>>>>> 6606ccc8
        return parsed_schemas

    # string schemas; this could be either a named schema or a primitive type
    elif not isinstance(schema, dict):
        if schema in PRIMITIVES:
            if default is not NO_DEFAULT:
                if not _default_matches_schema(default, schema):
                    _raise_default_value_error(default, schema, ignore_default_error)
            return schema

        if "." not in schema and namespace:
            schema = namespace + "." + schema

        if schema not in named_schemas:
            raise UnknownType(schema)

        if expand and "name" in named_schemas[schema]:
            # If `name` is in the schema, it has been fully resolved and so we
            # can include the full schema. If `name` is not in the schema yet,
            # then we are still recursing that schema and must use the named
            # schema or else we will have infinite recursion when printing the
            # final schema
            return named_schemas[schema]
        return schema

    else:
        # Remaining valid schemas must be dict types
        schema_type = schema["type"]

        parsed_schema = cast(
            Union[PrimitiveDictSchema, ComplexSchema],
            {
                key: value
                for key, value in schema.items()
                if key not in RESERVED_PROPERTIES
            },
        )
        parsed_schema["type"] = schema_type  # type: ignore

        # Correctness checks for logical types
        logical_type = parsed_schema.get("logicalType")
        if logical_type == "decimal":
            scale = parsed_schema.get("scale")
            if scale and (not isinstance(scale, int) or scale < 0):
                raise SchemaParseException(
                    f"decimal scale must be a positive integer, not {scale}"
                )

            precision = parsed_schema.get("precision")
            if precision:
                if not isinstance(precision, int) or precision <= 0:
                    raise SchemaParseException(
                        "decimal precision must be a positive integer, "
                        + f"not {precision}"
                    )

                if schema["type"] == "fixed":
                    # https://avro.apache.org/docs/current/spec.html#Decimal
                    size = schema["size"]
                    max_precision = int(math.floor(math.log10(2) * (8 * size - 1)))
                    if precision > max_precision:
                        raise SchemaParseException(
                            f"decimal precision of {precision} doesn't fit "
                            + f"into array of length {size}"
                        )

            if scale and precision and cast(int, precision) < cast(int, scale):
                raise SchemaParseException(
                    "decimal scale must be less than or equal to "
                    + f"the precision of {precision}"
                )

        if schema["type"] == "array":
            array_schema = cast(ArraySchema, parsed_schema)
            array_schema["items"] = _parse_schema(
                schema["items"],
                namespace,
                expand,
                False,
                names,
                named_schemas,
                NO_DEFAULT,
                ignore_default_error,
            )
            if default is not NO_DEFAULT and not isinstance(default, list):
<<<<<<< HEAD
                _raise_default_value_error(
                    default, schema_type, in_union, ignore_default_error
                )
            return array_schema
=======
                _raise_default_value_error(default, schema_type, ignore_default_error)
>>>>>>> 6606ccc8

        elif schema["type"] == "map":
            map_schema = cast(MapSchema, parsed_schema)
            map_schema["values"] = _parse_schema(
                schema["values"],
                namespace,
                expand,
                False,
                names,
                named_schemas,
                NO_DEFAULT,
                ignore_default_error,
            )
            if default is not NO_DEFAULT and not isinstance(default, dict):
<<<<<<< HEAD
                _raise_default_value_error(
                    default, schema_type, in_union, ignore_default_error
                )
            return map_schema
=======
                _raise_default_value_error(default, schema_type, ignore_default_error)
>>>>>>> 6606ccc8

        elif schema["type"] == "enum":
            _, fullname = schema_name(schema, namespace)
            if fullname in names:
                raise SchemaParseException(f"redefined named type: {fullname}")
            names.add(fullname)

            _validate_enum_symbols(schema)

            if default is not NO_DEFAULT and not isinstance(default, str):
                _raise_default_value_error(default, schema_type, ignore_default_error)

            enum_schema = cast(EnumSchema, parsed_schema)
            named_schemas[fullname] = enum_schema

            enum_schema["name"] = fullname
            enum_schema["symbols"] = schema["symbols"]
            if "doc" in schema:
                enum_schema["doc"] = schema["doc"]

            return enum_schema

        elif schema["type"] == "fixed":
            _, fullname = schema_name(schema, namespace)
            if fullname in names:
                raise SchemaParseException(f"redefined named type: {fullname}")
            names.add(fullname)

            if default is not NO_DEFAULT and not isinstance(default, str):
                _raise_default_value_error(default, schema_type, ignore_default_error)

            fixed_schema = cast(FixedSchema, parsed_schema)
            named_schemas[fullname] = fixed_schema

            fixed_schema["name"] = fullname
            fixed_schema["size"] = schema["size"]
            return fixed_schema

        elif schema["type"] == "record" or schema["type"] == "error":
            # records
            namespace, fullname = schema_name(schema, namespace)
            if fullname in names:
                raise SchemaParseException(f"redefined named type: {fullname}")
            names.add(fullname)

            if default is not NO_DEFAULT and not isinstance(default, dict):
                _raise_default_value_error(default, schema_type, ignore_default_error)

            record_schema = cast(RecordSchema, parsed_schema)
            named_schemas[fullname] = record_schema

            fields: List[FieldSchema] = []
            for field in schema.get("fields", []):
                fields.append(
                    parse_field(
                        field,
                        namespace,
                        expand,
                        names,
                        named_schemas,
                        ignore_default_error,
                    )
                )

            record_schema["name"] = fullname
            record_schema["fields"] = fields
            if "doc" in schema:
                record_schema["doc"] = schema["doc"]

            # Hint that we have parsed the record
            if _write_hint:
                # Make a copy of record_schema so that we don't have a cyclical
                # reference. Using deepcopy is pretty slow, and we don't need a
                # true deepcopy so this works good enough
                named_schemas[fullname] = cast(
                    RecordSchema, {k: v for k, v in record_schema.items()}
                )

                record_schema["__fastavro_parsed"] = True
                record_schema["__named_schemas"] = named_schemas

            return record_schema

        elif schema["type"] in PRIMITIVES:
            parsed_schema["type"] = schema_type  # type: ignore
            if default is not NO_DEFAULT:
                if (
                    (schema_type == "null" and default is not None)
                    or (schema_type == "boolean" and not isinstance(default, bool))
                    or (schema_type == "string" and not isinstance(default, str))
                    or (schema_type == "bytes" and not isinstance(default, str))
                    or (schema_type == "double" and not isinstance(default, float))
                    or (schema_type == "float" and not isinstance(default, float))
                    or (schema_type == "int" and not isinstance(default, int))
                    or (schema_type == "long" and not isinstance(default, int))
                ):
                    _raise_default_value_error(
                        default, schema_type, ignore_default_error
                    )

        else:
            raise UnknownType(schema)

        return parsed_schema


def parse_field(
    field: FieldSchema,
    namespace: str,
    expand: bool,
    names: Set[str],
    named_schemas: NamedSchemas,
    ignore_default_error: bool,
) -> FieldSchema:
    default = field.get("default", NO_DEFAULT)

    parsed_field: FieldSchema = {
        "name": field["name"],
        "type": _parse_schema(
            field["type"],
            namespace,
            expand,
            False,
            names,
            named_schemas,
            default,
            ignore_default_error,
        ),
    }

    for key, value in field.items():
        if key not in RESERVED_FIELD_PROPERTIES:
            parsed_field[key] = value  # type: ignore

    for prop in OPTIONAL_FIELD_PROPERTIES:
        if prop in field:
            parsed_field[prop] = field[prop]  # type: ignore

    # Aliases must be a list
    aliases = parsed_field.get("aliases", [])
    if not isinstance(aliases, list):
        raise SchemaParseException(f"aliases must be a list, not {aliases}")

    return parsed_field


def load_schema(
    schema_path: str,
    *,
    repo: Optional[AbstractSchemaRepository] = None,
    named_schemas: Optional[NamedSchemas] = None,
    _write_hint: bool = True,
    _injected_schemas: Optional[Set[str]] = None,
) -> Schema:
    """Returns a schema loaded from repository.

    Will recursively load referenced schemas attempting to load them from
    same repository, using `schema_path` as schema name.

    If `repo` is not provided, `FlatDictRepository` is used.
    `FlatDictRepository` will try to load schemas from the same directory
    assuming files are named with the convention `<full_name>.avsc`.

    Parameters
    ----------
    schema_path
        Full schema name, or path to schema file if default repo is used.
    repo:
        Schema repository instance.
    named_schemas
        Dictionary of named schemas to their schema definition
    _write_hint
        Internal API argument specifying whether or not the __fastavro_parsed
        marker should be added to the schema
    _injected_schemas
        Internal API argument. Set of names that have been injected


    Consider the following example with default FlatDictRepository...


    namespace.Parent.avsc::

        {
            "type": "record",
            "name": "Parent",
            "namespace": "namespace",
            "fields": [
                {
                    "name": "child",
                    "type": "Child"
                }
            ]
        }


    namespace.Child.avsc::

        {
            "type": "record",
            "namespace": "namespace",
            "name": "Child",
            "fields": []
        }


    Code::

        from fastavro.schema import load_schema

        parsed_schema = load_schema("namespace.Parent.avsc")
    """
    schema_name = schema_path
    if repo is None:
        file_dir, file_name = path.split(schema_path)
        schema_name, _file_ext = path.splitext(file_name)
        repo = FlatDictRepository(file_dir)

    if named_schemas is None:
        named_schemas = {}

    if _injected_schemas is None:
        _injected_schemas = set()

    return _load_schema(
        schema_name, repo, named_schemas, _write_hint, _injected_schemas
    )


def _load_schema(schema_name, repo, named_schemas, write_hint, injected_schemas):
    try:
        schema = repo.load(schema_name)
        return _parse_schema_with_repo(
            schema,
            repo,
            named_schemas,
            write_hint,
            injected_schemas,
        )
    except SchemaRepositoryError as error:
        raise error


def _parse_schema_with_repo(
    schema,
    repo,
    named_schemas,
    write_hint,
    injected_schemas,
):
    try:
        schema_copy = deepcopy(named_schemas)
        return parse_schema(
            schema,
            named_schemas=named_schemas,
            _write_hint=write_hint,
        )
    except UnknownType as error:
        missing_subject = error.name
        try:
            sub_schema = _load_schema(
                missing_subject,
                repo,
                named_schemas=schema_copy,
                write_hint=False,
                injected_schemas=injected_schemas,
            )
        except SchemaRepositoryError:
            raise error

        if sub_schema["name"] not in injected_schemas:
            injected_schema = _inject_schema(schema, sub_schema)
            if isinstance(schema, str) or isinstance(schema, list):
                schema = injected_schema[0]
            injected_schemas.add(sub_schema["name"])
        return _parse_schema_with_repo(
            schema, repo, schema_copy, write_hint, injected_schemas
        )


def _inject_schema(outer_schema, inner_schema, namespace="", is_injected=False):
    # Once injected, we can stop checking to see if we need to inject since it
    # should only be done once at most
    if is_injected is True:
        return outer_schema, is_injected

    # union schemas
    if isinstance(outer_schema, list):
        union = []
        for each_schema in outer_schema:
            if is_injected:
                union.append(each_schema)
            else:
                return_schema, injected = _inject_schema(
                    each_schema, inner_schema, namespace, is_injected
                )
                union.append(return_schema)
                if injected is True:
                    is_injected = injected
        return union, is_injected

    # string schemas; this could be either a named schema or a primitive type
    elif not isinstance(outer_schema, dict):
        if outer_schema in PRIMITIVES:
            return outer_schema, is_injected

        if "." not in outer_schema and namespace:
            outer_schema = namespace + "." + outer_schema

        if outer_schema == inner_schema["name"]:
            return inner_schema, True
        else:
            # Hit a named schema that has already been loaded previously. Return
            # the outer_schema so we keep looking
            return outer_schema, is_injected
    else:
        # Remaining valid schemas must be dict types
        schema_type = outer_schema["type"]

        if schema_type == "array":
            return_schema, injected = _inject_schema(
                outer_schema["items"], inner_schema, namespace, is_injected
            )
            outer_schema["items"] = return_schema
            return outer_schema, injected

        elif schema_type == "map":
            return_schema, injected = _inject_schema(
                outer_schema["values"], inner_schema, namespace, is_injected
            )
            outer_schema["values"] = return_schema
            return outer_schema, injected

        elif schema_type == "enum":
            return outer_schema, is_injected

        elif schema_type == "fixed":
            return outer_schema, is_injected

        elif schema_type == "record" or schema_type == "error":
            # records
            namespace, _ = schema_name(outer_schema, namespace)
            fields = []
            for field in outer_schema.get("fields", []):
                if is_injected:
                    fields.append(field)
                else:
                    return_schema, injected = _inject_schema(
                        field["type"], inner_schema, namespace, is_injected
                    )
                    field["type"] = return_schema
                    fields.append(field)

                    if injected is True:
                        is_injected = injected
            if fields:
                outer_schema["fields"] = fields

            return outer_schema, is_injected

        elif schema_type in PRIMITIVES:
            return outer_schema, is_injected

        else:
            raise Exception(
                "Internal error; "
                + "You should raise an issue in the fastavro github repository"
            )


def load_schema_ordered(
    ordered_schemas: List[str], *, _write_hint: bool = True
) -> Schema:
    """Returns a schema loaded from a list of schemas.

    The list of schemas should be ordered such that any dependencies are listed
    before any other schemas that use those dependencies. For example, if schema
    `A` depends on schema `B` and schema B depends on schema `C`, then the list
    of schemas should be [C, B, A].

    Parameters
    ----------
    ordered_schemas
        List of paths to schemas
    _write_hint
        Internal API argument specifying whether or not the __fastavro_parsed
        marker should be added to the schema


    Consider the following example...


    Parent.avsc::

        {
            "type": "record",
            "name": "Parent",
            "namespace": "namespace",
            "fields": [
                {
                    "name": "child",
                    "type": "Child"
                }
            ]
        }


    namespace.Child.avsc::

        {
            "type": "record",
            "namespace": "namespace",
            "name": "Child",
            "fields": []
        }


    Code::

        from fastavro.schema import load_schema_ordered

        parsed_schema = load_schema_ordered(
            ["path/to/namespace.Child.avsc", "path/to/Parent.avsc"]
        )
    """
    loaded_schemas = []
    named_schemas: NamedSchemas = {}
    for idx, schema_path in enumerate(ordered_schemas):
        # _write_hint is always False except maybe the outer most schema
        _last = _write_hint if idx + 1 == len(ordered_schemas) else False
        schema = load_schema(
            schema_path, named_schemas=named_schemas, _write_hint=_last
        )
        loaded_schemas.append(schema)

    top_first_order = loaded_schemas[::-1]
    outer_schema = top_first_order.pop(0)

    while top_first_order:
        sub_schema = top_first_order.pop(0)
        _inject_schema(outer_schema, sub_schema)

    return outer_schema


def to_parsing_canonical_form(schema: Schema) -> str:
    """Returns a string represening the parsing canonical form of the schema.

    For more details on the parsing canonical form, see here:
    https://avro.apache.org/docs/current/spec.html#Parsing+Canonical+Form+for+Schemas

    Parameters
    ----------
    schema
        Schema to transform

    """
    fo = StringIO()
    _to_parsing_canonical_form(parse_schema(schema), fo)
    return fo.getvalue()


def _to_parsing_canonical_form(schema, fo):
    # union schemas
    if isinstance(schema, list):
        fo.write("[")
        for idx, s in enumerate(schema):
            if idx != 0:
                fo.write(",")
            _to_parsing_canonical_form(s, fo)
        fo.write("]")

    # string schemas; this could be either a named schema or a primitive type
    elif not isinstance(schema, dict):
        fo.write(f'"{schema}"')

    else:
        # Remaining valid schemas must be dict types
        schema_type = schema["type"]

        if schema_type == "array":
            fo.write(f'{{"type":"{schema_type}","items":')
            _to_parsing_canonical_form(schema["items"], fo)
            fo.write("}")

        elif schema_type == "map":
            fo.write(f'{{"type":"{schema_type}","values":')
            _to_parsing_canonical_form(schema["values"], fo)
            fo.write("}")

        elif schema_type == "enum":
            name = schema["name"]
            fo.write(f'{{"name":"{name}","type":"{schema_type}","symbols":[')

            for idx, symbol in enumerate(schema["symbols"]):
                if idx != 0:
                    fo.write(",")
                fo.write(f'"{symbol}"')
            fo.write("]}")

        elif schema_type == "fixed":
            name = schema["name"]
            size = schema["size"]
            fo.write(f'{{"name":"{name}","type":"{schema_type}","size":{size}}}')

        elif schema_type == "record" or schema_type == "error":
            name = schema["name"]
            fo.write(f'{{"name":"{name}","type":"record","fields":[')

            for idx, field in enumerate(schema["fields"]):
                if idx != 0:
                    fo.write(",")
                name = field["name"]
                fo.write(f'{{"name":"{name}","type":')
                _to_parsing_canonical_form(field["type"], fo)
                fo.write("}")
            fo.write("]}")

        elif schema_type in PRIMITIVES:
            fo.write(f'"{schema_type}"')


def fingerprint(parsing_canonical_form: str, algorithm: str) -> str:
    """Returns a string represening a fingerprint/hash of the parsing canonical
    form of a schema.

    For more details on the fingerprint, see here:
    https://avro.apache.org/docs/current/spec.html#schema_fingerprints

    Parameters
    ----------
    parsing_canonical_form
        The parsing canonical form of a schema
    algorithm
        The hashing algorithm

    """
    if algorithm not in FINGERPRINT_ALGORITHMS:
        raise ValueError(
            f"Unknown schema fingerprint algorithm {algorithm}. "
            + f"Valid values include: {FINGERPRINT_ALGORITHMS}"
        )

    # Fix Java names
    algorithm = JAVA_FINGERPRINT_MAPPING.get(algorithm, algorithm)

    if algorithm == RABIN_64:
        return rabin_fingerprint(parsing_canonical_form.encode())

    h = hashlib.new(algorithm, parsing_canonical_form.encode())
    return h.hexdigest()


def _validate_enum_symbols(schema: EnumSchema):
    symbols = schema["symbols"]
    for symbol in symbols:
        if not isinstance(symbol, str) or not SYMBOL_REGEX.fullmatch(symbol):  # type: ignore
            raise SchemaParseException(
                "Every symbol must match the regular expression [A-Za-z_][A-Za-z0-9_]*"
            )
    if len(symbols) != len(set(symbols)):
        raise SchemaParseException("All symbols in an enum must be unique")

    if "default" in schema and schema["default"] not in symbols:
        raise SchemaParseException("Default value for enum must be in symbols list")<|MERGE_RESOLUTION|>--- conflicted
+++ resolved
@@ -389,36 +389,7 @@
 ) -> Schema:
     # union schemas
     if isinstance(schema, list):
-<<<<<<< HEAD
-        parsed_schemas: UnionSchema = []
-        for index, s in enumerate(schema):
-            if index == 0:
-                parsed_schema_ = _parse_schema(
-                    s,
-                    namespace,
-                    expand,
-                    False,
-                    names,
-                    named_schemas,
-                    default,
-                    ignore_default_error,
-                    in_union=True,
-                )
-            else:
-                parsed_schema_ = _parse_schema(
-                    s,
-                    namespace,
-                    expand,
-                    False,
-                    names,
-                    named_schemas,
-                    NO_DEFAULT,
-                    ignore_default_error,
-                )
-            parsed_schema = cast(AnySchema, parsed_schema_)
-            parsed_schemas.append(parsed_schema)
-=======
-        parsed_schemas = [
+        parsed_schemas: UnionSchema = [
             _parse_schema(
                 s,
                 namespace,
@@ -437,7 +408,6 @@
                     break
             else:
                 _raise_default_value_error(default, schema, ignore_default_error)
->>>>>>> 6606ccc8
         return parsed_schemas
 
     # string schemas; this could be either a named schema or a primitive type
@@ -523,14 +493,9 @@
                 ignore_default_error,
             )
             if default is not NO_DEFAULT and not isinstance(default, list):
-<<<<<<< HEAD
-                _raise_default_value_error(
-                    default, schema_type, in_union, ignore_default_error
-                )
+                _raise_default_value_error(default, schema_type, ignore_default_error)
+
             return array_schema
-=======
-                _raise_default_value_error(default, schema_type, ignore_default_error)
->>>>>>> 6606ccc8
 
         elif schema["type"] == "map":
             map_schema = cast(MapSchema, parsed_schema)
@@ -545,14 +510,9 @@
                 ignore_default_error,
             )
             if default is not NO_DEFAULT and not isinstance(default, dict):
-<<<<<<< HEAD
-                _raise_default_value_error(
-                    default, schema_type, in_union, ignore_default_error
-                )
+                _raise_default_value_error(default, schema_type, ignore_default_error)
+
             return map_schema
-=======
-                _raise_default_value_error(default, schema_type, ignore_default_error)
->>>>>>> 6606ccc8
 
         elif schema["type"] == "enum":
             _, fullname = schema_name(schema, namespace)
