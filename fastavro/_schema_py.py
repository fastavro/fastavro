from __future__ import annotations

import hashlib
from io import StringIO
import math
from os import path
from copy import deepcopy
import re
from typing import Tuple, Set, Optional, List, Any, cast, Union

from .types import (
    AnySchema,
    ArraySchema,
    ComplexSchema,
    FieldSchema,
    MapSchema,
    NamedComplexSchema,
    NamedSchemas,
    PrimitiveDictSchema,
    Schema,
    UnionSchema,
    RecordSchema,
    EnumSchema,
    FixedSchema,
)
from .repository import (
    FlatDictRepository,
    SchemaRepositoryError,
    AbstractSchemaRepository,
)
from .const import AVRO_TYPES
from ._schema_common import (
    PRIMITIVES,
    UnknownType,
    SchemaParseException,
    RESERVED_PROPERTIES,
    OPTIONAL_FIELD_PROPERTIES,
    RESERVED_FIELD_PROPERTIES,
    JAVA_FINGERPRINT_MAPPING,
    FINGERPRINT_ALGORITHMS,
    RABIN_64,
    rabin_fingerprint,
)

SYMBOL_REGEX = re.compile(r"[A-Za-z_][A-Za-z0-9_]*")
NO_DEFAULT = object()


def _get_name_and_record_counts_from_union(schema: UnionSchema) -> Tuple[int, int]:
    record_type_count = 0
    named_type_count = 0
    for s in schema:
        extracted_type = extract_record_type(s)
        if extracted_type == "record":
            record_type_count += 1
            named_type_count += 1
        elif extracted_type == "enum" or extracted_type == "fixed":
            named_type_count += 1
        elif extracted_type not in AVRO_TYPES:
            named_type_count += 1
            # There should probably be extra checks to see if this simple name
            # is actually a record, but the current behavior doesn't do the
            # check and just assumes it is or could be a record
            record_type_count += 1

    return named_type_count, record_type_count


def is_single_record_union(schema: UnionSchema) -> bool:
    return _get_name_and_record_counts_from_union(schema)[1] == 1


def is_single_name_union(schema: UnionSchema) -> bool:
    return _get_name_and_record_counts_from_union(schema)[0] == 1


def extract_record_type(schema: Schema) -> str:
    if isinstance(schema, dict):
        return schema["type"]

    if isinstance(schema, list):
        return "union"

    return schema


def extract_logical_type(schema: Schema) -> Optional[str]:
    if not isinstance(schema, dict):
        return None
    d_schema = schema
    rt = d_schema["type"]
    lt = d_schema.get("logicalType")
    if lt:
        # TODO: Building this string every time is going to be relatively slow.
        return f"{rt}-{lt}"
    return None


def fullname(schema: NamedComplexSchema) -> str:
    """Returns the fullname of a schema

    Parameters
    ----------
    schema
        Input schema


    Example::

        from fastavro.schema import fullname

        schema = {
            'doc': 'A weather reading.',
            'name': 'Weather',
            'namespace': 'test',
            'type': 'record',
            'fields': [
                {'name': 'station', 'type': 'string'},
                {'name': 'time', 'type': 'long'},
                {'name': 'temp', 'type': 'int'},
            ],
        }

        fname = fullname(schema)
        assert fname == "test.Weather"
    """
    return schema_name(schema, "")[1]


def schema_name(schema: NamedComplexSchema, parent_ns: str) -> Tuple[str, str]:
    try:
        name = schema["name"]
    except KeyError:
        raise SchemaParseException(
            f'"name" is a required field missing from the schema: {schema}'
        )

    namespace = schema.get("namespace", parent_ns)
    if "." in name:
        return name.rsplit(".", 1)[0], name
    elif namespace:
        return namespace, f"{namespace}.{name}"
    else:
        return "", name


def expand_schema(schema: Schema) -> Schema:
    """Returns a schema where all named types are expanded to their real schema

    NOTE: The output of this function produces a schema that can include
    multiple definitions of the same named type (as per design) which are not
    valid per the avro specification. Therefore, the output of this should not
    be passed to the normal `writer`/`reader` functions as it will likely
    result in an error.

    Parameters
    ----------
    schema: dict
        Input schema


    Example::

        from fastavro.schema import expand_schema

        original_schema = {
            "name": "MasterSchema",
            "namespace": "com.namespace.master",
            "type": "record",
            "fields": [{
                "name": "field_1",
                "type": {
                    "name": "Dependency",
                    "namespace": "com.namespace.dependencies",
                    "type": "record",
                    "fields": [
                        {"name": "sub_field_1", "type": "string"}
                    ]
                }
            }, {
                "name": "field_2",
                "type": "com.namespace.dependencies.Dependency"
            }]
        }

        expanded_schema = expand_schema(original_schema)

        assert expanded_schema == {
            "name": "com.namespace.master.MasterSchema",
            "type": "record",
            "fields": [{
                "name": "field_1",
                "type": {
                    "name": "com.namespace.dependencies.Dependency",
                    "type": "record",
                    "fields": [
                        {"name": "sub_field_1", "type": "string"}
                    ]
                }
            }, {
                "name": "field_2",
                "type": {
                    "name": "com.namespace.dependencies.Dependency",
                    "type": "record",
                    "fields": [
                        {"name": "sub_field_1", "type": "string"}
                    ]
                }
            }]
        }
    """
    return parse_schema(schema, expand=True, _write_hint=False)


def parse_schema(
    schema: Schema,
    named_schemas: Optional[NamedSchemas] = None,
    *,
    expand: bool = False,
    _write_hint: bool = True,
    _force: bool = False,
    _ignore_default_error: bool = False,
) -> Schema:
    """Returns a parsed avro schema

    It is not necessary to call parse_schema but doing so and saving the parsed
    schema for use later will make future operations faster as the schema will
    not need to be reparsed.

    Parameters
    ----------
    schema
        Input schema
    named_schemas
        Dictionary of named schemas to their schema definition
    expand
        If true, named schemas will be fully expanded to their true schemas
        rather than being represented as just the name. This format should be
        considered an output only and not passed in to other reader/writer
        functions as it does not conform to the avro specification and will
        likely cause an exception
    _write_hint
        Internal API argument specifying whether or not the __fastavro_parsed
        marker should be added to the schema
    _force
        Internal API argument. If True, the schema will always be parsed even
        if it has been parsed and has the __fastavro_parsed marker
    _ignore_default_error
        Internal API argument. If True, when a union has the wrong default
        value, an error will not be raised.


    Example::

        from fastavro import parse_schema
        from fastavro import writer

        parsed_schema = parse_schema(original_schema)
        with open('weather.avro', 'wb') as out:
            writer(out, parsed_schema, records)


    Sometimes you might have two schemas where one schema references another.
    For the sake of example, let's assume you have a `Parent` schema that
    references a `Child` schema`. If you were to try to parse the parent schema
    on its own, you would get an exception because the child schema isn't
    defined. To accommodate this, we can use the `named_schemas` argument to pass
    a shared dictionary when parsing both of the schemas. The dictionary will
    get populated with the necessary schema references to make parsing possible.
    For example::

        from fastavro import parse_schema

        named_schemas = {}
        parsed_child = parse_schema(child_schema, named_schemas)
        parsed_parent = parse_schema(parent_schema, named_schemas)
    """
    if named_schemas is None:
        named_schemas = {}

    if isinstance(schema, dict) and "__fastavro_parsed" in schema:
        record_schema = cast(RecordSchema, schema)
        if "__named_schemas" in record_schema:
            for key, value in record_schema["__named_schemas"].items():
                named_schemas[key] = value
        else:
            # Some old schemas might only have __fastavro_parsed and not
            # __named_schemas since that came later. For these schemas, we need
            # to re-parse the schema to handle named types
            return _parse_schema(
                record_schema,
                "",
                expand,
                _write_hint,
                set(),
                named_schemas,
                NO_DEFAULT,
                _ignore_default_error,
            )

    if _force or expand:
        return _parse_schema(
            schema,
            "",
            expand,
            _write_hint,
            set(),
            named_schemas,
            NO_DEFAULT,
            _ignore_default_error,
        )
    elif isinstance(schema, dict) and "__fastavro_parsed" in schema:
        return schema
    elif isinstance(schema, list):
        # If we are given a list we should make sure that the immediate sub
        # schemas have the hint in them
        return [
            cast(
                AnySchema,
                parse_schema(
                    s,
                    named_schemas,
                    expand=expand,
                    _write_hint=_write_hint,
                    _force=_force,
                    _ignore_default_error=_ignore_default_error,
                ),
            )
            for s in schema
        ]
    else:
        return _parse_schema(
            schema,
            "",
            expand,
            _write_hint,
            set(),
            named_schemas,
            NO_DEFAULT,
            _ignore_default_error,
        )


def _raise_default_value_error(
    default: Any, schema_type: str, in_union: bool, ignore_default_error: bool
):
    if ignore_default_error:
        return
    elif in_union:
        text = f"first schema in union with type: {schema_type}"
    else:
        text = f"schema type: {schema_type}"

    raise SchemaParseException(f"Default value <{default}> must match {text}")


def _parse_schema(
    schema: Schema,
    namespace: str,
    expand: bool,
    _write_hint: bool,
    names: Set[str],
    named_schemas: NamedSchemas,
    default: Any,
    ignore_default_error: bool,
    *,
    in_union: bool = False,
) -> Schema:
    # union schemas
    if isinstance(schema, list):
        parsed_schemas: UnionSchema = []
        for index, s in enumerate(schema):
            if index == 0:
                parsed_schema_ = _parse_schema(
                    s,
                    namespace,
                    expand,
                    False,
                    names,
                    named_schemas,
                    default,
                    ignore_default_error,
                    in_union=True,
                )
            else:
                parsed_schema_ = _parse_schema(
                    s,
                    namespace,
                    expand,
                    False,
                    names,
                    named_schemas,
                    NO_DEFAULT,
                    ignore_default_error,
                )
            parsed_schema = cast(AnySchema, parsed_schema_)
            parsed_schemas.append(parsed_schema)
        return parsed_schemas

    # string schemas; this could be either a named schema or a primitive type
    elif not isinstance(schema, dict):
        if schema in PRIMITIVES:
            if default is not NO_DEFAULT:
                # TODO: Consider using the validate functions here
                if (
                    (schema == "null" and default is not None)
                    or (schema == "boolean" and not isinstance(default, bool))
                    or (schema == "string" and not isinstance(default, str))
                    or (schema == "bytes" and not isinstance(default, str))
                    or (schema == "double" and not isinstance(float(default), float))
                    or (schema == "float" and not isinstance(float(default), float))
                    or (schema == "int" and not isinstance(default, int))
                    or (schema == "long" and not isinstance(default, int))
                ):
                    _raise_default_value_error(
                        default, schema, in_union, ignore_default_error
                    )
            return schema

        if "." not in schema and namespace:
            schema = namespace + "." + schema

        if schema not in named_schemas:
            raise UnknownType(schema)
        elif expand:
            # If `name` is in the schema, it has been fully resolved and so we
            # can include the full schema. If `name` is not in the schema yet,
            # then we are still recursing that schema and must use the named
            # schema or else we will have infinite recursion when printing the
            # final schema
            if "name" in named_schemas[schema]:
                return named_schemas[schema]
            else:
                return schema
        else:
            return schema

    else:
        # Remaining valid schemas must be dict types
        schema_type = schema["type"]

        parsed_schema = cast(
            Union[PrimitiveDictSchema, ComplexSchema],
            {
                key: value
                for key, value in schema.items()
                if key not in RESERVED_PROPERTIES
            },
        )
        parsed_schema["type"] = schema_type  # type: ignore

        # Correctness checks for logical types
        logical_type = parsed_schema.get("logicalType")
        if logical_type == "decimal":
            scale = parsed_schema.get("scale")
            if scale and (not isinstance(scale, int) or scale < 0):
                raise SchemaParseException(
                    f"decimal scale must be a positive integer, not {scale}"
                )

            precision = parsed_schema.get("precision")
            if precision:
                if not isinstance(precision, int) or precision <= 0:
                    raise SchemaParseException(
                        "decimal precision must be a positive integer, "
                        + f"not {precision}"
                    )

                if schema["type"] == "fixed":
                    # https://avro.apache.org/docs/current/spec.html#Decimal
                    size = schema["size"]
                    max_precision = int(math.floor(math.log10(2) * (8 * size - 1)))
                    if precision > max_precision:
                        raise SchemaParseException(
                            f"decimal precision of {precision} doesn't fit "
                            + f"into array of length {size}"
                        )

            if scale and precision and cast(int, precision) < cast(int, scale):
                raise SchemaParseException(
                    "decimal scale must be less than or equal to "
                    + f"the precision of {precision}"
                )

        if schema["type"] == "array":
            array_schema = cast(ArraySchema, parsed_schema)
            array_schema["items"] = _parse_schema(
                schema["items"],
                namespace,
                expand,
                False,
                names,
                named_schemas,
                NO_DEFAULT,
                ignore_default_error,
            )
            if default is not NO_DEFAULT and not isinstance(default, list):
                _raise_default_value_error(
                    default, schema_type, in_union, ignore_default_error
                )
            return array_schema

        elif schema["type"] == "map":
            map_schema = cast(MapSchema, parsed_schema)
            map_schema["values"] = _parse_schema(
                schema["values"],
                namespace,
                expand,
                False,
                names,
                named_schemas,
                NO_DEFAULT,
                ignore_default_error,
            )
            if default is not NO_DEFAULT and not isinstance(default, dict):
                _raise_default_value_error(
                    default, schema_type, in_union, ignore_default_error
                )
            return map_schema

        elif schema["type"] == "enum":
            _, fullname = schema_name(schema, namespace)
            if fullname in names:
                raise SchemaParseException(f"redefined named type: {fullname}")
            names.add(fullname)

            _validate_enum_symbols(schema)

            if default is not NO_DEFAULT and not isinstance(default, str):
                _raise_default_value_error(
                    default, schema_type, in_union, ignore_default_error
                )

            enum_schema = cast(EnumSchema, parsed_schema)
            named_schemas[fullname] = enum_schema

            enum_schema["name"] = fullname
            enum_schema["symbols"] = schema["symbols"]
            if "doc" in schema:
                enum_schema["doc"] = schema["doc"]

            return enum_schema

        elif schema["type"] == "fixed":
            _, fullname = schema_name(schema, namespace)
            if fullname in names:
                raise SchemaParseException(f"redefined named type: {fullname}")
            names.add(fullname)

            if default is not NO_DEFAULT and not isinstance(default, str):
                _raise_default_value_error(
                    default, schema_type, in_union, ignore_default_error
                )

            fixed_schema = cast(FixedSchema, parsed_schema)
            named_schemas[fullname] = fixed_schema

            fixed_schema["name"] = fullname
            fixed_schema["size"] = schema["size"]
            return fixed_schema

        elif schema["type"] == "record" or schema["type"] == "error":
            # records
            namespace, fullname = schema_name(schema, namespace)
            if fullname in names:
                raise SchemaParseException(f"redefined named type: {fullname}")
            names.add(fullname)

            if default is not NO_DEFAULT and not isinstance(default, dict):
                _raise_default_value_error(
                    default, schema_type, in_union, ignore_default_error
                )

            record_schema = cast(RecordSchema, parsed_schema)
            named_schemas[fullname] = record_schema

            fields: List[FieldSchema] = []
            for field in schema.get("fields", []):
                fields.append(
                    parse_field(
                        field,
                        namespace,
                        expand,
                        names,
                        named_schemas,
                        ignore_default_error,
                    )
                )

            record_schema["name"] = fullname
            record_schema["fields"] = fields
            if "doc" in schema:
                record_schema["doc"] = schema["doc"]

            # Hint that we have parsed the record
            if _write_hint:
                # Make a copy of record_schema so that we don't have a cyclical
                # reference. Using deepcopy is pretty slow, and we don't need a
                # true deepcopy so this works good enough
                named_schemas[fullname] = cast(
                    RecordSchema, {k: v for k, v in record_schema.items()}
                )

                record_schema["__fastavro_parsed"] = True
                record_schema["__named_schemas"] = named_schemas

            return record_schema

        elif schema["type"] in PRIMITIVES:
            parsed_schema["type"] = schema_type  # type: ignore
            if default is not NO_DEFAULT:
                if (
                    (schema_type == "null" and default is not None)
                    or (schema_type == "boolean" and not isinstance(default, bool))
                    or (schema_type == "string" and not isinstance(default, str))
                    or (schema_type == "bytes" and not isinstance(default, str))
                    or (schema_type == "double" and not isinstance(default, float))
                    or (schema_type == "float" and not isinstance(default, float))
                    or (schema_type == "int" and not isinstance(default, int))
                    or (schema_type == "long" and not isinstance(default, int))
                ):
                    _raise_default_value_error(
                        default, schema_type, in_union, ignore_default_error
                    )

        else:
            raise UnknownType(schema)

        return parsed_schema


def parse_field(
    field: FieldSchema,
    namespace: str,
    expand: bool,
    names: Set[str],
    named_schemas: NamedSchemas,
    ignore_default_error: bool,
) -> FieldSchema:
    default = field.get("default", NO_DEFAULT)

    parsed_field: FieldSchema = {
        "name": field["name"],
        "type": _parse_schema(
            field["type"],
            namespace,
            expand,
            False,
            names,
            named_schemas,
            default,
            ignore_default_error,
        ),
    }

    for key, value in field.items():
        if key not in RESERVED_FIELD_PROPERTIES:
            parsed_field[key] = value  # type: ignore

    for prop in OPTIONAL_FIELD_PROPERTIES:
        if prop in field:
            parsed_field[prop] = field[prop]  # type: ignore

    # Aliases must be a list
    aliases = parsed_field.get("aliases", [])
    if not isinstance(aliases, list):
        raise SchemaParseException(f"aliases must be a list, not {aliases}")

    return parsed_field


def load_schema(
    schema_path: str,
    *,
    repo: Optional[AbstractSchemaRepository] = None,
    named_schemas: Optional[NamedSchemas] = None,
    _write_hint: bool = True,
    _injected_schemas: Optional[Set[str]] = None,
) -> Schema:
    """Returns a schema loaded from repository.

    Will recursively load referenced schemas attempting to load them from
    same repository, using `schema_path` as schema name.

    If `repo` is not provided, `FlatDictRepository` is used.
    `FlatDictRepository` will try to load schemas from the same directory
    assuming files are named with the convention `<full_name>.avsc`.

    Parameters
    ----------
    schema_path
        Full schema name, or path to schema file if default repo is used.
    repo:
        Schema repository instance.
    named_schemas
        Dictionary of named schemas to their schema definition
    _write_hint
        Internal API argument specifying whether or not the __fastavro_parsed
        marker should be added to the schema
    _injected_schemas
        Internal API argument. Set of names that have been injected


    Consider the following example with default FlatDictRepository...


    namespace.Parent.avsc::

        {
            "type": "record",
            "name": "Parent",
            "namespace": "namespace",
            "fields": [
                {
                    "name": "child",
                    "type": "Child"
                }
            ]
        }


    namespace.Child.avsc::

        {
            "type": "record",
            "namespace": "namespace",
            "name": "Child",
            "fields": []
        }


    Code::

        from fastavro.schema import load_schema

        parsed_schema = load_schema("namespace.Parent.avsc")
    """
    schema_name = schema_path
    if repo is None:
        file_dir, file_name = path.split(schema_path)
        schema_name, _file_ext = path.splitext(file_name)
        repo = FlatDictRepository(file_dir)

    if named_schemas is None:
        named_schemas = {}

    if _injected_schemas is None:
        _injected_schemas = set()

    return _load_schema(
        schema_name, repo, named_schemas, _write_hint, _injected_schemas
    )


def _load_schema(schema_name, repo, named_schemas, write_hint, injected_schemas):
    try:
        schema = repo.load(schema_name)
        return _parse_schema_with_repo(
            schema,
            repo,
            named_schemas,
            write_hint,
            injected_schemas,
        )
    except SchemaRepositoryError as error:
        raise error


def _parse_schema_with_repo(
    schema,
    repo,
    named_schemas,
    write_hint,
    injected_schemas,
):
    try:
        schema_copy = deepcopy(named_schemas)
        return parse_schema(
            schema,
            named_schemas=named_schemas,
            _write_hint=write_hint,
        )
    except UnknownType as error:
        missing_subject = error.name
        try:
            sub_schema = _load_schema(
                missing_subject,
                repo,
                named_schemas=schema_copy,
                write_hint=False,
                injected_schemas=injected_schemas,
            )
        except SchemaRepositoryError:
            raise error

        if sub_schema["name"] not in injected_schemas:
            injected_schema = _inject_schema(schema, sub_schema)
            if isinstance(schema, str) or isinstance(schema, list):
                schema = injected_schema[0]
            injected_schemas.add(sub_schema["name"])
        return _parse_schema_with_repo(
            schema, repo, schema_copy, write_hint, injected_schemas
        )


def _inject_schema(outer_schema, inner_schema, namespace="", is_injected=False):
    # Once injected, we can stop checking to see if we need to inject since it
    # should only be done once at most
    if is_injected is True:
        return outer_schema, is_injected

    # union schemas
    if isinstance(outer_schema, list):
        union = []
        for each_schema in outer_schema:
            if is_injected:
                union.append(each_schema)
            else:
                return_schema, injected = _inject_schema(
                    each_schema, inner_schema, namespace, is_injected
                )
                union.append(return_schema)
                if injected is True:
                    is_injected = injected
        return union, is_injected

    # string schemas; this could be either a named schema or a primitive type
    elif not isinstance(outer_schema, dict):
        if outer_schema in PRIMITIVES:
            return outer_schema, is_injected

        if "." not in outer_schema and namespace:
            outer_schema = namespace + "." + outer_schema

        if outer_schema == inner_schema["name"]:
            return inner_schema, True
        else:
            # Hit a named schema that has already been loaded previously. Return
            # the outer_schema so we keep looking
            return outer_schema, is_injected
    else:
        # Remaining valid schemas must be dict types
        schema_type = outer_schema["type"]

        if schema_type == "array":
            return_schema, injected = _inject_schema(
                outer_schema["items"], inner_schema, namespace, is_injected
            )
            outer_schema["items"] = return_schema
            return outer_schema, injected

        elif schema_type == "map":
            return_schema, injected = _inject_schema(
                outer_schema["values"], inner_schema, namespace, is_injected
            )
            outer_schema["values"] = return_schema
            return outer_schema, injected

        elif schema_type == "enum":
            return outer_schema, is_injected

        elif schema_type == "fixed":
            return outer_schema, is_injected

        elif schema_type == "record" or schema_type == "error":
            # records
            namespace, _ = schema_name(outer_schema, namespace)
            fields = []
            for field in outer_schema.get("fields", []):
                if is_injected:
                    fields.append(field)
                else:
                    return_schema, injected = _inject_schema(
                        field["type"], inner_schema, namespace, is_injected
                    )
                    field["type"] = return_schema
                    fields.append(field)

                    if injected is True:
                        is_injected = injected
            if fields:
                outer_schema["fields"] = fields

            return outer_schema, is_injected

        elif schema_type in PRIMITIVES:
            return outer_schema, is_injected

        else:
            raise Exception(
                "Internal error; "
                + "You should raise an issue in the fastavro github repository"
            )


def load_schema_ordered(
    ordered_schemas: List[str], *, _write_hint: bool = True
) -> Schema:
    """Returns a schema loaded from a list of schemas.

    The list of schemas should be ordered such that any dependencies are listed
    before any other schemas that use those dependencies. For example, if schema
    `A` depends on schema `B` and schema B depends on schema `C`, then the list
    of schemas should be [C, B, A].

    Parameters
    ----------
    ordered_schemas
        List of paths to schemas
    _write_hint
        Internal API argument specifying whether or not the __fastavro_parsed
        marker should be added to the schema


    Consider the following example...


    Parent.avsc::

        {
            "type": "record",
            "name": "Parent",
            "namespace": "namespace",
            "fields": [
                {
                    "name": "child",
                    "type": "Child"
                }
            ]
        }


    namespace.Child.avsc::

        {
            "type": "record",
            "namespace": "namespace",
            "name": "Child",
            "fields": []
        }


    Code::

        from fastavro.schema import load_schema_ordered

        parsed_schema = load_schema_ordered(
            ["path/to/namespace.Child.avsc", "path/to/Parent.avsc"]
        )
    """
    loaded_schemas = []
    named_schemas: NamedSchemas = {}
    for idx, schema_path in enumerate(ordered_schemas):
        # _write_hint is always False except maybe the outer most schema
        _last = _write_hint if idx + 1 == len(ordered_schemas) else False
        schema = load_schema(
            schema_path, named_schemas=named_schemas, _write_hint=_last
        )
        loaded_schemas.append(schema)

    top_first_order = loaded_schemas[::-1]
    outer_schema = top_first_order.pop(0)

    while top_first_order:
        sub_schema = top_first_order.pop(0)
        _inject_schema(outer_schema, sub_schema)

    return outer_schema


def to_parsing_canonical_form(schema: Schema) -> str:
    """Returns a string represening the parsing canonical form of the schema.

    For more details on the parsing canonical form, see here:
    https://avro.apache.org/docs/current/spec.html#Parsing+Canonical+Form+for+Schemas

    Parameters
    ----------
    schema
        Schema to transform

    """
    fo = StringIO()
    _to_parsing_canonical_form(parse_schema(schema), fo)
    return fo.getvalue()


def _to_parsing_canonical_form(schema, fo):
    # union schemas
    if isinstance(schema, list):
        fo.write("[")
        for idx, s in enumerate(schema):
            if idx != 0:
                fo.write(",")
            _to_parsing_canonical_form(s, fo)
        fo.write("]")

    # string schemas; this could be either a named schema or a primitive type
    elif not isinstance(schema, dict):
        fo.write(f'"{schema}"')

    else:
        # Remaining valid schemas must be dict types
        schema_type = schema["type"]

        if schema_type == "array":
            fo.write(f'{{"type":"{schema_type}","items":')
            _to_parsing_canonical_form(schema["items"], fo)
            fo.write("}")

        elif schema_type == "map":
            fo.write(f'{{"type":"{schema_type}","values":')
            _to_parsing_canonical_form(schema["values"], fo)
            fo.write("}")

        elif schema_type == "enum":
            name = schema["name"]
            fo.write(f'{{"name":"{name}","type":"{schema_type}","symbols":[')

            for idx, symbol in enumerate(schema["symbols"]):
                if idx != 0:
                    fo.write(",")
                fo.write(f'"{symbol}"')
            fo.write("]}")

        elif schema_type == "fixed":
            name = schema["name"]
            size = schema["size"]
            fo.write(f'{{"name":"{name}","type":"{schema_type}","size":{size}}}')

        elif schema_type == "record" or schema_type == "error":
            name = schema["name"]
            fo.write(f'{{"name":"{name}","type":"record","fields":[')

            for idx, field in enumerate(schema["fields"]):
                if idx != 0:
                    fo.write(",")
                name = field["name"]
                fo.write(f'{{"name":"{name}","type":')
                _to_parsing_canonical_form(field["type"], fo)
                fo.write("}")
            fo.write("]}")

        elif schema_type in PRIMITIVES:
            fo.write(f'"{schema_type}"')


def fingerprint(parsing_canonical_form: str, algorithm: str) -> str:
    """Returns a string represening a fingerprint/hash of the parsing canonical
    form of a schema.

    For more details on the fingerprint, see here:
    https://avro.apache.org/docs/current/spec.html#schema_fingerprints

    Parameters
    ----------
    parsing_canonical_form
        The parsing canonical form of a schema
    algorithm
        The hashing algorithm

    """
    if algorithm not in FINGERPRINT_ALGORITHMS:
        raise ValueError(
            f"Unknown schema fingerprint algorithm {algorithm}. "
            + f"Valid values include: {FINGERPRINT_ALGORITHMS}"
        )

    # Fix Java names
    algorithm = JAVA_FINGERPRINT_MAPPING.get(algorithm, algorithm)

    if algorithm == RABIN_64:
        return rabin_fingerprint(parsing_canonical_form.encode())

    h = hashlib.new(algorithm, parsing_canonical_form.encode())
    return h.hexdigest()


def _validate_enum_symbols(schema: EnumSchema):
    symbols = schema["symbols"]
    for symbol in symbols:
<<<<<<< HEAD
        if not isinstance(symbol, str) or not re.match(SYMBOL_REGEX, symbol):  # type: ignore
=======
        if not isinstance(symbol, str) or not SYMBOL_REGEX.fullmatch(symbol):
>>>>>>> adfb748f
            raise SchemaParseException(
                "Every symbol must match the regular expression [A-Za-z_][A-Za-z0-9_]*"
            )
    if len(symbols) != len(set(symbols)):
        raise SchemaParseException("All symbols in an enum must be unique")

    if "default" in schema and schema["default"] not in symbols:
        raise SchemaParseException("Default value for enum must be in symbols list")<|MERGE_RESOLUTION|>--- conflicted
+++ resolved
@@ -1079,11 +1079,7 @@
 def _validate_enum_symbols(schema: EnumSchema):
     symbols = schema["symbols"]
     for symbol in symbols:
-<<<<<<< HEAD
-        if not isinstance(symbol, str) or not re.match(SYMBOL_REGEX, symbol):  # type: ignore
-=======
-        if not isinstance(symbol, str) or not SYMBOL_REGEX.fullmatch(symbol):
->>>>>>> adfb748f
+        if not isinstance(symbol, str) or not SYMBOL_REGEX.fullmatch(symbol):  # type: ignore
             raise SchemaParseException(
                 "Every symbol must match the regular expression [A-Za-z_][A-Za-z0-9_]*"
             )
