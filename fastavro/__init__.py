'''Fast Avro file iteration.

Example usage::

    # Reading
    import fastavro

    with open('some-file.avro', 'rb') as fo:
        reader = fastavro.reader(fo)
        schema = reader.schema

        for record in reader:
            process_record(record)


    # Writing
    from fastavro import writer

    schema = {
        'doc': 'A weather reading.',
        'name': 'Weather',
        'namespace': 'test',
        'type': 'record',
        'fields': [
            {'name': 'station', 'type': 'string'},
            {'name': 'time', 'type': 'long'},
            {'name': 'temp', 'type': 'int'},
        ],
    }

    # 'records' can be an iterable (including generator)
    records = [
        {u'station': u'011990-99999', u'temp': 0, u'time': 1433269388},
        {u'station': u'011990-99999', u'temp': 22, u'time': 1433270389},
        {u'station': u'011990-99999', u'temp': -11, u'time': 1433273379},
        {u'station': u'012650-99999', u'temp': 111, u'time': 1433275478},
    ]

    with open('weather.avro', 'wb') as out:
        writer(out, schema, records)
'''

<<<<<<< HEAD
__version_info__ = (0, 18, 2)
=======
__version_info__ = (0, 19, 1)
>>>>>>> 13852507
__version__ = '%s.%s.%s' % __version_info__


import fastavro.read
import fastavro.write
import fastavro.schema
import fastavro.validate


def _acquaint_schema(schema):
    """Add a new schema to the schema repo.

    Parameters
    ----------
    schema: dict
        Schema to add to repo
    """
    fastavro.read.acquaint_schema(schema)
    fastavro.write.acquaint_schema(schema)


reader = iter_avro = fastavro.read.reader
schemaless_reader = fastavro.read.schemaless_reader
load = fastavro.read.read_data
writer = fastavro.write.writer
schemaless_writer = fastavro.write.schemaless_writer
dump = fastavro.write.dump
acquaint_schema = _acquaint_schema
fastavro.schema.acquaint_schema = _acquaint_schema
is_avro = fastavro.read.is_avro
validator = fastavro.validate.validate

__all__ = [
    n for n in locals().keys() if not n.startswith('_')
] + ['__version__']<|MERGE_RESOLUTION|>--- conflicted
+++ resolved
@@ -40,11 +40,7 @@
         writer(out, schema, records)
 '''
 
-<<<<<<< HEAD
-__version_info__ = (0, 18, 2)
-=======
 __version_info__ = (0, 19, 1)
->>>>>>> 13852507
 __version__ = '%s.%s.%s' % __version_info__
 
 
