--- conflicted
+++ resolved
@@ -117,27 +117,21 @@
 
 
 def read_null(
-<<<<<<< HEAD
-    decoder, writer_schema=None, named_schemas=None, reader_schema=None
-=======
     decoder,
     writer_schema=None,
-    reader_schema=None,
-    return_record_name=False,
->>>>>>> abea741e
+    named_schemas=None,
+    reader_schema=None,
+    return_record_name=False,
 ):
     return decoder.read_null()
 
 
 def read_boolean(
-<<<<<<< HEAD
-    decoder, writer_schema=None, named_schemas=None, reader_schema=None
-=======
     decoder,
     writer_schema=None,
-    reader_schema=None,
-    return_record_name=False,
->>>>>>> abea741e
+    named_schemas=None,
+    reader_schema=None,
+    return_record_name=False,
 ):
     return decoder.read_boolean()
 
@@ -190,107 +184,83 @@
 
 
 def read_int(
-<<<<<<< HEAD
-    decoder, writer_schema=None, named_schemas=None, reader_schema=None
-=======
     decoder,
     writer_schema=None,
-    reader_schema=None,
-    return_record_name=False,
->>>>>>> abea741e
+    named_schemas=None,
+    reader_schema=None,
+    return_record_name=False,
 ):
     return decoder.read_int()
 
 
 def read_long(
-<<<<<<< HEAD
-    decoder, writer_schema=None, named_schemas=None, reader_schema=None
-=======
     decoder,
     writer_schema=None,
-    reader_schema=None,
-    return_record_name=False,
->>>>>>> abea741e
+    named_schemas=None,
+    reader_schema=None,
+    return_record_name=False,
 ):
     return decoder.read_long()
 
 
 def read_float(
-<<<<<<< HEAD
-    decoder, writer_schema=None, named_schemas=None, reader_schema=None
-=======
     decoder,
     writer_schema=None,
-    reader_schema=None,
-    return_record_name=False,
->>>>>>> abea741e
+    named_schemas=None,
+    reader_schema=None,
+    return_record_name=False,
 ):
     return decoder.read_float()
 
 
 def read_double(
-<<<<<<< HEAD
-    decoder, writer_schema=None, named_schemas=None, reader_schema=None
-=======
     decoder,
     writer_schema=None,
-    reader_schema=None,
-    return_record_name=False,
->>>>>>> abea741e
+    named_schemas=None,
+    reader_schema=None,
+    return_record_name=False,
 ):
     return decoder.read_double()
 
 
 def read_bytes(
-<<<<<<< HEAD
-    decoder, writer_schema=None, named_schemas=None, reader_schema=None
-=======
     decoder,
     writer_schema=None,
-    reader_schema=None,
-    return_record_name=False,
->>>>>>> abea741e
+    named_schemas=None,
+    reader_schema=None,
+    return_record_name=False,
 ):
     return decoder.read_bytes()
 
 
 def read_utf8(
-<<<<<<< HEAD
-    decoder, writer_schema=None, named_schemas=None, reader_schema=None
-=======
     decoder,
     writer_schema=None,
-    reader_schema=None,
-    return_record_name=False,
->>>>>>> abea741e
+    named_schemas=None,
+    reader_schema=None,
+    return_record_name=False,
 ):
     return decoder.read_utf8()
 
 
 def read_fixed(
-<<<<<<< HEAD
-    decoder, writer_schema=None, named_schemas=None, reader_schema=None
-=======
     decoder,
     writer_schema,
-    reader_schema=None,
-    return_record_name=False,
->>>>>>> abea741e
+    named_schemas=None,
+    reader_schema=None,
+    return_record_name=False,
 ):
     size = writer_schema['size']
     return decoder.read_fixed(size)
 
 
-<<<<<<< HEAD
-def read_enum(decoder, writer_schema, named_schemas, reader_schema=None):
-=======
 def read_enum(
     decoder,
     writer_schema,
-    reader_schema=None,
-    return_record_name=False,
-):
->>>>>>> abea741e
+    named_schemas,
+    reader_schema=None,
+    return_record_name=False,
+):
     symbol = writer_schema['symbols'][decoder.read_enum()]
     if reader_schema and symbol not in reader_schema['symbols']:
         default = reader_schema.get("default")
@@ -303,17 +273,13 @@
     return symbol
 
 
-<<<<<<< HEAD
-def read_array(decoder, writer_schema, named_schemas, reader_schema=None,
-               return_record_name=False):
-=======
 def read_array(
     decoder,
     writer_schema,
-    reader_schema=None,
-    return_record_name=False,
-):
->>>>>>> abea741e
+    named_schemas,
+    reader_schema=None,
+    return_record_name=False,
+):
     if reader_schema:
         def item_reader(decoder, w_schema, r_schema, return_record_name):
             return read_data(
@@ -346,17 +312,13 @@
     return read_items
 
 
-<<<<<<< HEAD
-def read_map(decoder, writer_schema, named_schemas, reader_schema=None,
-             return_record_name=False):
-=======
 def read_map(
     decoder,
     writer_schema,
-    reader_schema=None,
-    return_record_name=False,
-):
->>>>>>> abea741e
+    named_schemas,
+    reader_schema=None,
+    return_record_name=False,
+):
     if reader_schema:
         def item_reader(decoder, w_schema, r_schema):
             return read_data(
@@ -389,17 +351,13 @@
     return read_items
 
 
-<<<<<<< HEAD
-def read_union(decoder, writer_schema, named_schemas, reader_schema=None,
-               return_record_name=False):
-=======
 def read_union(
     decoder,
     writer_schema,
-    reader_schema=None,
-    return_record_name=False,
-):
->>>>>>> abea741e
+    named_schemas,
+    reader_schema=None,
+    return_record_name=False,
+):
     # schema resolution
     index = decoder.read_index()
     idx_schema = writer_schema[index]
@@ -461,17 +419,13 @@
             return read_data(decoder, idx_schema, named_schemas)
 
 
-<<<<<<< HEAD
-def read_record(decoder, writer_schema, named_schemas, reader_schema=None,
-                return_record_name=False):
-=======
 def read_record(
     decoder,
     writer_schema,
-    reader_schema=None,
-    return_record_name=False,
-):
->>>>>>> abea741e
+    named_schemas,
+    reader_schema=None,
+    return_record_name=False,
+):
     """A record is encoded by encoding the values of its fields in the order
     that they are declared. In other words, a record is encoded as just the
     concatenation of the encodings of its fields.  Field values are encoded per
@@ -606,24 +560,13 @@
     reader_fn = READERS.get(record_type)
     if reader_fn:
         try:
-<<<<<<< HEAD
-            if record_type in ['array', 'map', 'record', 'union']:
-                data = reader_fn(
-                    decoder,
-                    writer_schema,
-                    named_schemas,
-                    reader_schema,
-                    return_record_name,
-                )
-            else:
-                data = reader_fn(
-                    decoder, writer_schema, named_schemas, reader_schema
-                )
-=======
             data = reader_fn(
-                decoder, writer_schema, reader_schema, return_record_name
-            )
->>>>>>> abea741e
+                decoder,
+                writer_schema,
+                named_schemas,
+                reader_schema,
+                return_record_name,
+            )
         except StructError:
             raise EOFError(
                 'cannot read %s from %s' % (record_type, decoder.fo)
