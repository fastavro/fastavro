--- conflicted
+++ resolved
@@ -13,23 +13,15 @@
 from uuid import UUID
 
 from ._six import (
-<<<<<<< HEAD
-    btou, utob, iteritems, is_str, str2ints, fstint
-=======
-    MemoryIO, xrange, btou, iteritems, is_str, str2ints, fstint
->>>>>>> 02530c78
+    btou, iteritems, is_str, str2ints, fstint
 )
 from ._schema import (
     extract_record_type, acquaint_schema, populate_schema_defs,
     extract_logical_type
 )
-<<<<<<< HEAD
-from ._reader_common import ReadError, SchemaResolutionError
-=======
 from ._reader_common import (
-    SchemaResolutionError, MAGIC, SYNC_SIZE, HEADER_SCHEMA
+    ReadError, SchemaResolutionError, MAGIC, SYNC_SIZE, HEADER_SCHEMA
 )
->>>>>>> 02530c78
 from .const import (
     MCS_PER_HOUR, MCS_PER_MINUTE, MCS_PER_SECOND, MLS_PER_HOUR, MLS_PER_MINUTE,
     MLS_PER_SECOND, DAYS_SHIFT
