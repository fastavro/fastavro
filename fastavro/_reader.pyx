# cython: auto_cpdef=True

"""Python code for reading AVRO files"""

# This code is a modified version of the code at
# http://svn.apache.org/viewvc/avro/trunk/lang/py/src/avro/ which is under
# Apache 2.0 license (http://www.apache.org/licenses/LICENSE-2.0)

<<<<<<< HEAD
import json
=======
from struct import unpack, error as StructError
>>>>>>> 45f594ac
from zlib import decompress
import datetime
from decimal import localcontext, Decimal
from uuid import UUID

try:
    import ujson as json
except ImportError:
    import json

from ._six import (
    btou, iteritems, is_str, str2ints, fstint
)
from ._schema import (
    extract_record_type, acquaint_schema, populate_schema_defs,
    extract_logical_type
)
from ._reader_common import (
    ReadError, SchemaResolutionError, MAGIC, SYNC_SIZE, HEADER_SCHEMA
)
from .const import (
    MCS_PER_HOUR, MCS_PER_MINUTE, MCS_PER_SECOND, MLS_PER_HOUR, MLS_PER_MINUTE,
    MLS_PER_SECOND, DAYS_SHIFT
)

MASK = 0xFF
AVRO_TYPES = set([
    'boolean',
    'bytes',
    'double',
    'float',
    'int',
    'long',
    'null',
    'string',
    'fixed',
    'enum',
    'record',
    'error',
    'array',
    'map',
    'union',
    'request',
    'error_union'
])


cpdef match_types(writer_type, reader_type):
    if isinstance(writer_type, list) or isinstance(reader_type, list):
        return True
    if writer_type == reader_type:
        return True
    # promotion cases
    elif writer_type == 'int' and reader_type in ['long', 'float', 'double']:
        return True
    elif writer_type == 'long' and reader_type in ['float', 'double']:
        return True
    elif writer_type == 'float' and reader_type == 'double':
        return True
    return False


cpdef match_schemas(w_schema, r_schema):
    error_msg = 'Schema mismatch: %s is not %s' % (w_schema, r_schema)
    if isinstance(w_schema, list):
        # If the writer is a union, checks will happen in read_union after the
        # correct schema is known
        return True
    elif isinstance(r_schema, list):
        # If the reader is a union, ensure one of the new schemas is the same
        # as the writer
        for schema in r_schema:
            if match_types(w_schema, schema):
                return True
        else:
            raise SchemaResolutionError(error_msg)
    else:
        # Check for dicts as primitive types are just strings
        if isinstance(w_schema, dict):
            w_type = w_schema['type']
        else:
            w_type = w_schema
        if isinstance(r_schema, dict):
            r_type = r_schema['type']
        else:
            r_type = r_schema

        if w_type == r_type == 'map':
            if match_types(w_schema['values'], r_schema['values']):
                return True
        elif w_type == r_type == 'array':
            if match_types(w_schema['items'], r_schema['items']):
                return True
        elif match_types(w_type, r_type):
            return True
        raise SchemaResolutionError(error_msg)


cpdef inline read_null(ReaderBase fo, writer_schema=None, reader_schema=None):
    """null is written as zero bytes."""
    return None


cpdef inline read_boolean(ReaderBase fo, writer_schema=None, reader_schema=None):
    """A boolean is written as a single byte whose value is either 0 (false) or
    1 (true).
    """
    cdef unsigned char ch_temp
    cdef bytes bytes_temp = fo.read(1)
    if len(bytes_temp) == 1:
        # technically 0x01 == true and 0x00 == false, but many languages will
        # cast anything other than 0 to True and only 0 to False
        ch_temp = bytes_temp[0]
        return ch_temp != 0
    else:
        raise ReadError


cpdef parse_timestamp(data, resolution):
    return datetime.datetime.fromtimestamp(data / resolution)


cpdef read_timestamp_millis(data, writer_schema=None, reader_schema=None):
    return parse_timestamp(data, float(MLS_PER_SECOND))


cpdef read_timestamp_micros(data, writer_schema=None, reader_schema=None):
    return parse_timestamp(data, float(MCS_PER_SECOND))


cpdef read_date(data, writer_schema=None, reader_schema=None):
    return datetime.date.fromordinal(data + DAYS_SHIFT)


cpdef read_uuid(data, writer_schema=None, reader_schema=None):
    return UUID(data)


cpdef read_time_millis(data, writer_schema=None, reader_schema=None):
    h = int(data / MLS_PER_HOUR)
    m = int(data / MLS_PER_MINUTE) % 60
    s = int(data / MLS_PER_SECOND) % 60
    mls = int(data % MLS_PER_SECOND) * 1000
    return datetime.time(h, m, s, mls)


cpdef read_time_micros(data, writer_schema=None, reader_schema=None):
    h = int(data / MCS_PER_HOUR)
    m = int(data / MCS_PER_MINUTE) % 60
    s = int(data / MCS_PER_SECOND) % 60
    mcs = data % MCS_PER_SECOND
    return datetime.time(h, m, s, mcs)


cpdef read_bytes_decimal(data, writer_schema=None, reader_schema=None):
    size = len(data)
    return _read_decimal(data, size, writer_schema)


cpdef read_fixed_decimal(data, writer_schema=None, reader_schema=None):
    size = writer_schema['size']
    return _read_decimal(data, size, writer_schema)


cpdef _read_decimal(data, size, writer_schema):
    """
    based on https://github.com/apache/avro/pull/82/
    """
    cdef int offset
    scale = writer_schema['scale']
    precision = writer_schema['precision']

    datum_byte = str2ints(data)

    unscaled_datum = 0
    msb = fstint(data)
    leftmost_bit = (msb >> 7) & 1
    if leftmost_bit == 1:
        modified_first_byte = datum_byte[0] ^ (1 << 7)
        datum_byte = [modified_first_byte] + datum_byte[1:]
        for offset in range(size):
            unscaled_datum <<= 8
            unscaled_datum += datum_byte[offset]
        unscaled_datum += pow(-2, (size * 8) - 1)
    else:
        for offset in range(size):
            unscaled_datum <<= 8
            unscaled_datum += (datum_byte[offset])

    with localcontext() as ctx:
        ctx.prec = precision
        scaled_datum = Decimal(unscaled_datum).scaleb(-scale)
    return scaled_datum


cpdef long read_long(ReaderBase fo, writer_schema=None, reader_schema=None) except? -1:
    """int and long values are written using variable-length, zig-zag
    coding."""
    cdef unsigned long b
    cdef long n
    cdef int shift
    cdef bytes c = fo.read(1)

    # We do EOF checking only here, since most reader start here
    if not c:
        raise StopIteration

    b = <unsigned char>(c[0])
    n = b & 0x7F
    shift = 7

    while (b & 0x80) != 0:
        c = fo.read(1)
        b = <unsigned char>(c[0])
        n |= (b & 0x7F) << shift
        shift += 7

    return (n >> 1) ^ -(n & 1)


cdef union float_int:
    float f
    unsigned int n


cpdef read_float(ReaderBase fo, writer_schema=None, reader_schema=None):
    """A float is written as 4 bytes.

    The float is converted into a 32-bit integer using a method equivalent to
    Java's floatToIntBits and then encoded in little-endian format.
    """
    cdef bytes data
    cdef unsigned char ch_data[4]
    cdef float_int fi
    data = fo.read(4)
    if len(data) == 4:
        ch_data[:4] = data
        fi.n = (ch_data[0] | (ch_data[1] << 8) | (ch_data[2] << 16) |
            (ch_data[3] << 24))
        return fi.f
    else:
        raise ReadError


cdef union double_long:
    double d
    unsigned long n


cpdef read_double(ReaderBase fo, writer_schema=None, reader_schema=None):
    """A double is written as 8 bytes.

    The double is converted into a 64-bit integer using a method equivalent to
    Java's doubleToLongBits and then encoded in little-endian format.
    """
    cdef bytes data
    cdef unsigned char ch_data[8]
    cdef double_long dl
    data = fo.read(8)
    if len(data) == 8:
        ch_data[:8] = data
        dl.n = (ch_data[0] |
            (<unsigned long>(ch_data[1]) <<  8) |
            (<unsigned long>(ch_data[2]) << 16) |
            (<unsigned long>(ch_data[3]) << 24) |
            (<unsigned long>(ch_data[4]) << 32) |
            (<unsigned long>(ch_data[5]) << 40) |
            (<unsigned long>(ch_data[6]) << 48) |
            (<unsigned long>(ch_data[7]) << 56))
        return dl.d
    else:
        raise ReadError


cpdef read_bytes(ReaderBase fo, writer_schema=None, reader_schema=None):
    """Bytes are encoded as a long followed by that many bytes of data."""
    cdef long size = read_long(fo)
    return fo.read(size)


cpdef unicode read_utf8(ReaderBase fo, writer_schema=None, reader_schema=None):
    """A string is encoded as a long followed by that many bytes of UTF-8
    encoded character data.
    """
    return btou(read_bytes(fo), 'utf-8')


cpdef read_fixed(ReaderBase fo, writer_schema, reader_schema=None):
    """Fixed instances are encoded using the number of bytes declared in the
    schema."""
    return fo.read(writer_schema['size'])


cpdef read_enum(ReaderBase fo, writer_schema, reader_schema=None):
    """An enum is encoded by a int, representing the zero-based position of the
    symbol in the schema.
    """
    index = read_long(fo)
    symbol = writer_schema['symbols'][index]
    if reader_schema and symbol not in reader_schema['symbols']:
        symlist = reader_schema['symbols']
        msg = '%s not found in reader symbol list %s' % (symbol, symlist)
        raise SchemaResolutionError(msg)
    return symbol


cpdef read_array(ReaderBase fo, writer_schema, reader_schema=None):
    """Arrays are encoded as a series of blocks.

    Each block consists of a long count value, followed by that many array
    items.  A block with count zero indicates the end of the array.  Each item
    is encoded per the array's item schema.

    If a block's count is negative, then the count is followed immediately by a
    long block size, indicating the number of bytes in the block.  The actual
    count in this case is the absolute value of the count written.
    """
    cdef list read_items
    cdef long block_count, i

    read_items = []

    block_count = read_long(fo)

    while block_count != 0:
        if block_count < 0:
            block_count = -block_count
            # Read block size, unused
            read_long(fo)

        if reader_schema:
            for i in range(block_count):
                read_items.append(_read_data(fo, writer_schema['items'], reader_schema['items']))
        else:
            for i in range(block_count):
                read_items.append(_read_data(fo, writer_schema['items']))
        block_count = read_long(fo)

    return read_items


cpdef read_map(ReaderBase fo, writer_schema, reader_schema=None):
    """Maps are encoded as a series of blocks.

    Each block consists of a long count value, followed by that many key/value
    pairs.  A block with count zero indicates the end of the map.  Each item is
    encoded per the map's value schema.

    If a block's count is negative, then the count is followed immediately by a
    long block size, indicating the number of bytes in the block.  The actual
    count in this case is the absolute value of the count written.
    """
    cdef dict read_items
    cdef long block_count, i
    cdef unicode key

    read_items = {}
    block_count = read_long(fo)
    while block_count != 0:
        if block_count < 0:
            block_count = -block_count
            # Read block size, unused
            read_long(fo)

        if reader_schema:
            for i in range(block_count):
                key = read_utf8(fo)
                read_items[key] = _read_data(fo, writer_schema['values'], reader_schema['values'])
        else:
            for i in range(block_count):
                key = read_utf8(fo)
                read_items[key] = _read_data(fo, writer_schema['values'])
        block_count = read_long(fo)

    return read_items


cpdef read_union(ReaderBase fo, writer_schema, reader_schema=None):
    """A union is encoded by first writing a long value indicating the
    zero-based position within the union of the schema of its value.

    The value is then encoded per the indicated schema within the union.
    """
    # schema resolution
    index = read_long(fo)
    if reader_schema:
        # Handle case where the reader schema is just a single type (not union)
        if not isinstance(reader_schema, list):
            if match_types(writer_schema[index], reader_schema):
                return _read_data(fo, writer_schema[index], reader_schema)
        else:
            for schema in reader_schema:
                if match_types(writer_schema[index], schema):
                    return _read_data(fo, writer_schema[index], schema)
        msg = 'schema mismatch: %s not found in %s' % \
            (writer_schema, reader_schema)
        raise SchemaResolutionError(msg)
    else:
        return _read_data(fo, writer_schema[index])


cpdef read_record(ReaderBase fo, writer_schema, reader_schema=None):
    """A record is encoded by encoding the values of its fields in the order
    that they are declared. In other words, a record is encoded as just the
    concatenation of the encodings of its fields.  Field values are encoded per
    their schema.

    Schema Resolution:
     * the ordering of fields may be different: fields are matched by name.
     * schemas for fields with the same name in both records are resolved
         recursively.
     * if the writer's record contains a field with a name not present in the
         reader's record, the writer's value for that field is ignored.
     * if the reader's record schema has a field that contains a default value,
         and writer's schema does not have a field with the same name, then the
         reader should use the default value from its field.
     * if the reader's record schema has a field with no default value, and
         writer's schema does not have a field with the same name, then the
         field's value is unset.
    """
    record = {}
    if reader_schema is None:
        for field in writer_schema['fields']:
            record[field['name']] = _read_data(fo, field['type'])
    else:
        readers_field_dict = {f['name']: f for f in reader_schema['fields']}
        for field in writer_schema['fields']:
            readers_field = readers_field_dict.get(field['name'])
            if readers_field:
                record[field['name']] = _read_data(fo,
                                                  field['type'],
                                                  readers_field['type'])
            else:
                # should implement skip
                _read_data(fo, field['type'], field['type'])

        # fill in default values
        if len(readers_field_dict) > len(record):
            writer_fields = [f['name'] for f in writer_schema['fields']]
            for field_name, field in iteritems(readers_field_dict):
                if field_name not in writer_fields:
                    default = field.get('default')
                    if 'default' in field:
                        record[field['name']] = default
                    else:
                        msg = 'No default value for %s' % field['name']
                        raise SchemaResolutionError(msg)

    return record


LOGICAL_READERS = {
    'long-timestamp-millis': read_timestamp_millis,
    'long-timestamp-micros': read_timestamp_micros,
    'int-date': read_date,
    'bytes-decimal': read_bytes_decimal,
    'fixed-decimal': read_fixed_decimal,
    'string-uuid': read_uuid,
    'int-time-millis': read_time_millis,
    'long-time-micros': read_time_micros,
}

READERS = {
    'null': read_null,
    'boolean': read_boolean,
    'string': read_utf8,
    'int': read_long,
    'long': read_long,
    'float': read_float,
    'double': read_double,
    'bytes': read_bytes,
    'fixed': read_fixed,
    'enum': read_enum,
    'array': read_array,
    'map': read_map,
    'union': read_union,
    'error_union': read_union,
    'record': read_record,
    'error': read_record,
    'request': read_record,
}


cpdef read_data(fo, writer_schema, reader_schema=None):
    return _read_data(FileObjectReader(fo), writer_schema, reader_schema)


cpdef _read_data(ReaderBase fo, writer_schema, reader_schema=None):
    """Read data from file object according to schema."""

    record_type = extract_record_type(writer_schema)
    logical_type = extract_logical_type(writer_schema)

    if reader_schema and record_type in AVRO_TYPES:
        match_schemas(writer_schema, reader_schema)
    try:
        data = READERS[record_type](fo, writer_schema, reader_schema)
        if 'logicalType' in writer_schema:
            fn = LOGICAL_READERS[logical_type]
            return fn(data, writer_schema, reader_schema)

        return data
    except ReadError:
        raise EOFError('cannot read %s from %s' % (record_type, fo))


cpdef skip_sync(ReaderBase fo, sync_marker):
    """Skip an expected sync marker, complaining if it doesn't match"""
    if fo.read(SYNC_SIZE) != sync_marker:
        raise ValueError('expected sync marker not found')


cdef class ReaderBase(object):
    cpdef bytes read(self, int size):
        raise NotImplemented


cdef class MemoryReader(ReaderBase):
    cdef bytes data
    cdef unsigned long position

    def __init__(self, data):
        self.data = data
        self.position = 0

    cpdef bytes read(self, int size):
        cdef bytes result
        result = self.data[self.position : self.position + size]
        self.position += size
        return result


cdef class FileObjectReader(ReaderBase):
    cdef object fo

    def __init__(self, fo):
        self.fo = fo

    cpdef bytes read(self, int size):
        return self.fo.read(size)


cpdef MemoryReader null_read_block(fo):
    """Read block in "null" codec."""
    length = read_long(fo, None)
    data = fo.read(length)
    return MemoryReader(data)


cpdef MemoryReader deflate_read_block(fo):
    """Read block in "deflate" codec."""
    data = read_bytes(fo, None)
    # -15 is the log of the window size; negative indicates "raw" (no
    # zlib headers) decompression.  See zlib.h.
    return MemoryReader(decompress(data, -15))


BLOCK_READERS = {
    'null': null_read_block,
    'deflate': deflate_read_block
}

try:
    import snappy

    BLOCK_READERS['snappy'] = snappy_read_block
except ImportError:
    pass


cpdef MemoryReader snappy_read_block(fo):
    length = read_long(fo, None)
    data = fo.read(length - 4)
    fo.read(4)  # CRC
    return MemoryReader(snappy.decompress(data))


def _iter_avro(ReaderBase fo, header, codec, writer_schema, reader_schema):
    """Return iterator over avro records."""
    cdef ReaderBase block_fo
    cdef int i

    sync_marker = header['sync']
    # Value in schema is bytes

    read_block = BLOCK_READERS.get(codec)
    if not read_block:
        raise ValueError('Unrecognized codec: %r' % codec)

    block_count = 0
    while True:
        block_count = read_long(fo, None)
        block_fo = read_block(fo)

        for i in range(block_count):
            yield _read_data(block_fo, writer_schema, reader_schema)

        skip_sync(fo, sync_marker)


class iter_avro:
    """Iterator over avro file."""
    def __init__(self, fo, reader_schema=None):
        """Creates a new iterator

        Parameters
        ----------
        fo: file like
            Input stream
        reader_schema: dict, optional
            Reader schema

        Example
        -------
        >>> with open('some-file.avro', 'rb') as fo:
        >>>     avro = iter_avro(fo)
        >>>     schema = avro.schema
        >>>     for record in avro:
        >>>         process_record(record)
        """
        self.fo = fo
        try:
            fo_reader = FileObjectReader(fo)
            self._header = _read_data(fo_reader, HEADER_SCHEMA)
        except StopIteration:
            raise ValueError('cannot read header - is it an avro file?')

        # `meta` values are bytes. So, the actual decoding has to be external.
        self.metadata = {
            k: btou(v) for k, v in iteritems(self._header['meta'])
        }

        self.schema = self.writer_schema = \
            json.loads(self.metadata['avro.schema'])
        self.codec = self.metadata.get('avro.codec', 'null')
        self.reader_schema = reader_schema

        acquaint_schema(self.writer_schema, READERS)
        if reader_schema:
            populate_schema_defs(reader_schema)
        self._records = _iter_avro(fo_reader,
                                   self._header,
                                   self.codec,
                                   self.writer_schema,
                                   reader_schema)

    def __iter__(self):
        return self._records

    def next(self):
        return next(self._records)

    __next__ = next


cpdef schemaless_reader(fo, schema):
    """Reads a single record writen using the schemaless_writer

    Parameters
    ----------
    fo: file like
        Input stream
    schema: dict
        Reader schema
    """
    acquaint_schema(schema, READERS)
    return read_data(fo, schema)


cpdef is_avro(path_or_buffer):
    """Return True if path (or buffer) points to an Avro file.

    Parameters
    ----------
    path_or_buffer: path to file or file line object
        Path to file
    """
    if is_str(path_or_buffer):
        fp = open(path_or_buffer, 'rb')
        close = True
    else:
        fp = path_or_buffer
        close = False

    try:
        header = fp.read(len(MAGIC))
        return header == MAGIC
    finally:
        if close:
            fp.close()<|MERGE_RESOLUTION|>--- conflicted
+++ resolved
@@ -6,11 +6,7 @@
 # http://svn.apache.org/viewvc/avro/trunk/lang/py/src/avro/ which is under
 # Apache 2.0 license (http://www.apache.org/licenses/LICENSE-2.0)
 
-<<<<<<< HEAD
-import json
-=======
 from struct import unpack, error as StructError
->>>>>>> 45f594ac
 from zlib import decompress
 import datetime
 from decimal import localcontext, Decimal
